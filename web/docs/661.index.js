--- conflicted
+++ resolved
@@ -371,149 +371,6 @@
     const Map = x0 => Map$(x0);
     const App$MiniMMO$State = App$State$new;
     function App$Store$new$(_local$2, _global$3) {
-<<<<<<< HEAD
-        var $35 = {
-            _: "App.Store.new",
-            local: _local$2,
-            global: _global$3
-        };
-        return $35;
-    }
-    const App$Store$new = x0 => x1 => App$Store$new$(x0, x1);
-    const Unit$new = null;
-    function App$MiniMMO$State$global$new$(_run$1, _map$2) {
-        var $36 = {
-            _: "App.MiniMMO.State.global.new",
-            run: _run$1,
-            map: _map$2
-        };
-        return $36;
-    }
-    const App$MiniMMO$State$global$new = x0 => x1 => App$MiniMMO$State$global$new$(x0, x1);
-    function U32$new$(_value$1) {
-        var $37 = word_to_u32(_value$1);
-        return $37;
-    }
-    const U32$new = x0 => U32$new$(x0);
-    function Nat$apply$(_n$2, _f$3, _x$4) {
-        var Nat$apply$ = (_n$2, _f$3, _x$4) => ({
-            ctr: "TCO",
-            arg: [ _n$2, _f$3, _x$4 ]
-        });
-        var Nat$apply = _n$2 => _f$3 => _x$4 => Nat$apply$(_n$2, _f$3, _x$4);
-        var arg = [ _n$2, _f$3, _x$4 ];
-        while (true) {
-            let [ _n$2, _f$3, _x$4 ] = arg;
-            var R = (() => {
-                var self = _n$2;
-                if (self === 0n) {
-                    var $38 = _x$4;
-                    return $38;
-                } else {
-                    var $39 = self - 1n;
-                    var $40 = Nat$apply$($39, _f$3, _f$3(_x$4));
-                    return $40;
-                }
-            })();
-            if (R.ctr === "TCO") arg = R.arg; else return R;
-        }
-    }
-    const Nat$apply = x0 => x1 => x2 => Nat$apply$(x0, x1, x2);
-    function Word$(_size$1) {
-        var $41 = null;
-        return $41;
-    }
-    const Word = x0 => Word$(x0);
-    const Word$e = {
-        _: "Word.e"
-    };
-    function Word$i$(_pred$2) {
-        var $42 = {
-            _: "Word.i",
-            pred: _pred$2
-        };
-        return $42;
-    }
-    const Word$i = x0 => Word$i$(x0);
-    function Word$o$(_pred$2) {
-        var $43 = {
-            _: "Word.o",
-            pred: _pred$2
-        };
-        return $43;
-    }
-    const Word$o = x0 => Word$o$(x0);
-    function Word$inc$(_word$2) {
-        var self = _word$2;
-        switch (self._) {
-          case "Word.o":
-            var $45 = self.pred;
-            var $46 = Word$i$($45);
-            var $44 = $46;
-            break;
-
-          case "Word.i":
-            var $47 = self.pred;
-            var $48 = Word$o$(Word$inc$($47));
-            var $44 = $48;
-            break;
-
-          case "Word.e":
-            var $49 = Word$e;
-            var $44 = $49;
-            break;
-        }
-        return $44;
-    }
-    const Word$inc = x0 => Word$inc$(x0);
-    function Word$zero$(_size$1) {
-        var self = _size$1;
-        if (self === 0n) {
-            var $51 = Word$e;
-            var $50 = $51;
-        } else {
-            var $52 = self - 1n;
-            var $53 = Word$o$(Word$zero$($52));
-            var $50 = $53;
-        }
-        return $50;
-    }
-    const Word$zero = x0 => Word$zero$(x0);
-    function Nat$to_word$(_size$1, _n$2) {
-        var $54 = Nat$apply$(_n$2, Word$inc, Word$zero$(_size$1));
-        return $54;
-    }
-    const Nat$to_word = x0 => x1 => Nat$to_word$(x0, x1);
-    function Nat$succ$(_pred$1) {
-        var $55 = 1n + _pred$1;
-        return $55;
-    }
-    const Nat$succ = x0 => Nat$succ$(x0);
-    const Nat$zero = 0n;
-    const Nat$to_u32 = a0 => Number(a0) >>> 0;
-    function BitsMap$(_A$1) {
-        var $56 = null;
-        return $56;
-    }
-    const BitsMap = x0 => BitsMap$(x0);
-    function Map$(_V$1) {
-        var $57 = null;
-        return $57;
-    }
-    const Map = x0 => Map$(x0);
-    const BitsMap$new = {
-        _: "BitsMap.new"
-    };
-    function BitsMap$tie$(_val$2, _lft$3, _rgt$4) {
-        var $58 = {
-            _: "BitsMap.tie",
-            val: _val$2,
-            lft: _lft$3,
-            rgt: _rgt$4
-        };
-        return $58;
-    }
-=======
         var $37 = ({
             _: 'App.Store.new',
             'local': _local$2,
@@ -536,24 +393,14 @@
         });
         return $38;
     };
->>>>>>> f02f6fca
     const BitsMap$tie = x0 => x1 => x2 => BitsMap$tie$(x0, x1, x2);
     function Maybe$some$(_value$2) {
-<<<<<<< HEAD
-        var $59 = {
-            _: "Maybe.some",
-            value: _value$2
-        };
-        return $59;
-    }
-=======
         var $39 = ({
             _: 'Maybe.some',
             'value': _value$2
         });
         return $39;
     };
->>>>>>> f02f6fca
     const Maybe$some = x0 => Maybe$some$(x0);
     const Maybe$none = {
         _: "Maybe.none"
@@ -566,29 +413,6 @@
     function Word$to_bits$(_a$2) {
         var self = _a$2;
         switch (self._) {
-<<<<<<< HEAD
-          case "Word.o":
-            var $61 = self.pred;
-            var $62 = Word$to_bits$($61) + "0";
-            var $60 = $62;
-            break;
-
-          case "Word.i":
-            var $63 = self.pred;
-            var $64 = Word$to_bits$($63) + "1";
-            var $60 = $64;
-            break;
-
-          case "Word.e":
-            var $65 = Bits$e;
-            var $60 = $65;
-            break;
-        }
-        return $60;
-    }
-    const Word$to_bits = x0 => Word$to_bits$(x0);
-    const U16$to_bits = a0 => u16_to_bits(a0);
-=======
             case 'Word.o':
                 var $41 = self.pred;
                 var $42 = (Word$to_bits$($41) + '0');
@@ -616,22 +440,12 @@
     const Nat$zero = 0n;
     const U16$to_bits = a0 => (u16_to_bits(a0));
 
->>>>>>> f02f6fca
     function String$to_bits$(_str$1) {
         var self = _str$1;
         if (self.length === 0) {
             var $48 = Bits$e;
             var $47 = $48;
         } else {
-<<<<<<< HEAD
-            var $68 = self.charCodeAt(0);
-            var $69 = self.slice(1);
-            var $70 = String$to_bits$($69) + u16_to_bits($68);
-            var $66 = $70;
-        }
-        return $66;
-    }
-=======
             var $49 = self.charCodeAt(0);
             var $50 = self.slice(1);
             var $51 = (String$to_bits$($50) + (u16_to_bits($49)));
@@ -639,36 +453,10 @@
         };
         return $47;
     };
->>>>>>> f02f6fca
     const String$to_bits = x0 => String$to_bits$(x0);
     function Map$from_list$(_xs$2) {
         var self = _xs$2;
         switch (self._) {
-<<<<<<< HEAD
-          case "List.cons":
-            var $72 = self.head;
-            var $73 = self.tail;
-            var self = $72;
-            switch (self._) {
-              case "Pair.new":
-                var $75 = self.fst;
-                var $76 = self.snd;
-                var $77 = bitsmap_set(String$to_bits$($75), $76, Map$from_list$($73), "set");
-                var $74 = $77;
-                break;
-            }
-            ;
-            var $71 = $74;
-            break;
-
-          case "List.nil":
-            var $78 = BitsMap$new;
-            var $71 = $78;
-            break;
-        }
-        return $71;
-    }
-=======
             case 'List.cons':
                 var $53 = self.head;
                 var $54 = self.tail;
@@ -690,30 +478,11 @@
         };
         return $52;
     };
->>>>>>> f02f6fca
     const Map$from_list = x0 => Map$from_list$(x0);
     const List$nil = {
         _: "List.nil"
     };
     function Pair$(_A$1, _B$2) {
-<<<<<<< HEAD
-        var $79 = null;
-        return $79;
-    }
-    const Pair = x0 => x1 => Pair$(x0, x1);
-    const App$MiniMMO$init = App$Store$new$(Unit$new, App$MiniMMO$State$global$new$(0, Map$from_list$(List$nil)));
-    function Pair$snd$(_pair$3) {
-        var self = _pair$3;
-        switch (self._) {
-          case "Pair.new":
-            var $81 = self.snd;
-            var $82 = $81;
-            var $80 = $82;
-            break;
-        }
-        return $80;
-    }
-=======
         var $60 = null;
         return $60;
     };
@@ -731,31 +500,15 @@
         };
         return $61;
     };
->>>>>>> f02f6fca
     const Pair$snd = x0 => Pair$snd$(x0);
     const App$State$global = Pair$snd;
     const List$for = a0 => a1 => a2 => list_for(a0)(a1)(a2);
     function List$(_A$1) {
-<<<<<<< HEAD
-        var $83 = null;
-        return $83;
-    }
-=======
         var $64 = null;
         return $64;
     };
->>>>>>> f02f6fca
     const List = x0 => List$(x0);
     function List$cons$(_head$2, _tail$3) {
-<<<<<<< HEAD
-        var $84 = {
-            _: "List.cons",
-            head: _head$2,
-            tail: _tail$3
-        };
-        return $84;
-    }
-=======
         var $65 = ({
             _: 'List.cons',
             'head': _head$2,
@@ -763,44 +516,10 @@
         });
         return $65;
     };
->>>>>>> f02f6fca
     const List$cons = x0 => x1 => List$cons$(x0, x1);
     function BitsMap$values$go$(_xs$2, _list$3) {
         var self = _xs$2;
         switch (self._) {
-<<<<<<< HEAD
-          case "BitsMap.tie":
-            var $86 = self.val;
-            var $87 = self.lft;
-            var $88 = self.rgt;
-            var self = $86;
-            switch (self._) {
-              case "Maybe.some":
-                var $90 = self.value;
-                var $91 = List$cons$($90, _list$3);
-                var _list0$7 = $91;
-                break;
-
-              case "Maybe.none":
-                var $92 = _list$3;
-                var _list0$7 = $92;
-                break;
-            }
-            ;
-            var _list1$8 = BitsMap$values$go$($87, _list0$7);
-            var _list2$9 = BitsMap$values$go$($88, _list1$8);
-            var $89 = _list2$9;
-            var $85 = $89;
-            break;
-
-          case "BitsMap.new":
-            var $93 = _list$3;
-            var $85 = $93;
-            break;
-        }
-        return $85;
-    }
-=======
             case 'BitsMap.tie':
                 var $67 = self.val;
                 var $68 = self.lft;
@@ -829,50 +548,21 @@
         };
         return $66;
     };
->>>>>>> f02f6fca
     const BitsMap$values$go = x0 => x1 => BitsMap$values$go$(x0, x1);
     function Map$values$(_xs$2) {
-<<<<<<< HEAD
-        var $94 = BitsMap$values$go$(_xs$2, List$nil);
-        return $94;
-    }
-=======
         var $75 = BitsMap$values$go$(_xs$2, List$nil);
         return $75;
     };
->>>>>>> f02f6fca
     const Map$values = x0 => Map$values$(x0);
     function String$cons$(_head$1, _tail$2) {
-<<<<<<< HEAD
-        var $95 = String.fromCharCode(_head$1) + _tail$2;
-        return $95;
-    }
-=======
         var $76 = (String.fromCharCode(_head$1) + _tail$2);
         return $76;
     };
->>>>>>> f02f6fca
     const String$cons = x0 => x1 => String$cons$(x0, x1);
     const String$concat = a0 => a1 => a0 + a1;
     function List$fold$(_list$2, _nil$4, _cons$5) {
         var self = _list$2;
         switch (self._) {
-<<<<<<< HEAD
-          case "List.cons":
-            var $97 = self.head;
-            var $98 = self.tail;
-            var $99 = _cons$5($97)(List$fold$($98, _nil$4, _cons$5));
-            var $96 = $99;
-            break;
-
-          case "List.nil":
-            var $100 = _nil$4;
-            var $96 = $100;
-            break;
-        }
-        return $96;
-    }
-=======
             case 'List.cons':
                 var $78 = self.head;
                 var $79 = self.tail;
@@ -886,52 +576,27 @@
         };
         return $77;
     };
->>>>>>> f02f6fca
     const List$fold = x0 => x1 => x2 => List$fold$(x0, x1, x2);
     function Either$(_A$1, _B$2) {
-<<<<<<< HEAD
-        var $101 = null;
-        return $101;
-    }
-=======
         var $82 = null;
         return $82;
     };
->>>>>>> f02f6fca
     const Either = x0 => x1 => Either$(x0, x1);
     function Either$left$(_value$3) {
-<<<<<<< HEAD
-        var $102 = {
-            _: "Either.left",
-            value: _value$3
-        };
-        return $102;
-    }
-=======
         var $83 = ({
             _: 'Either.left',
             'value': _value$3
         });
         return $83;
     };
->>>>>>> f02f6fca
     const Either$left = x0 => Either$left$(x0);
     function Either$right$(_value$3) {
-<<<<<<< HEAD
-        var $103 = {
-            _: "Either.right",
-            value: _value$3
-        };
-        return $103;
-    }
-=======
         var $84 = ({
             _: 'Either.right',
             'value': _value$3
         });
         return $84;
     };
->>>>>>> f02f6fca
     const Either$right = x0 => Either$right$(x0);
     function Nat$sub_rem$(_n$1, _m$2) {
         var Nat$sub_rem$ = (_n$1, _m$2) => ({
@@ -948,31 +613,18 @@
                     var $85 = Either$left$(_n$1);
                     return $85;
                 } else {
-<<<<<<< HEAD
-                    var $105 = self - 1n;
-=======
                     var $86 = (self - 1n);
->>>>>>> f02f6fca
                     var self = _n$1;
                     if (self === 0n) {
                         var $88 = Either$right$(Nat$succ$($86));
                         var $87 = $88;
                     } else {
-<<<<<<< HEAD
-                        var $108 = self - 1n;
-                        var $109 = Nat$sub_rem$($108, $105);
-                        var $106 = $109;
-                    }
-                    return $106;
-                }
-=======
                         var $89 = (self - 1n);
                         var $90 = Nat$sub_rem$($89, $86);
                         var $87 = $90;
                     };
                     return $87;
                 };
->>>>>>> f02f6fca
             })();
             if (R.ctr === "TCO") arg = R.arg; else return R;
         }
@@ -990,17 +642,6 @@
             var R = (() => {
                 var self = Nat$sub_rem$(_n$1, _m$2);
                 switch (self._) {
-<<<<<<< HEAD
-                  case "Either.left":
-                    var $110 = self.value;
-                    var $111 = Nat$div_mod$go$($110, _m$2, Nat$succ$(_d$3));
-                    return $111;
-
-                  case "Either.right":
-                    var $112 = Pair$new$(_d$3, _n$1);
-                    return $112;
-                }
-=======
                     case 'Either.left':
                         var $91 = self.value;
                         var $92 = Nat$div_mod$go$($91, _m$2, Nat$succ$(_d$3));
@@ -1009,7 +650,6 @@
                         var $93 = Pair$new$(_d$3, _n$1);
                         return $93;
                 };
->>>>>>> f02f6fca
             })();
             if (R.ctr === "TCO") arg = R.arg; else return R;
         }
@@ -1030,12 +670,6 @@
         while (true) {
             let [ _base$1, _nat$2, _res$3 ] = arg;
             var R = (() => {
-<<<<<<< HEAD
-                var self = {
-                    _: "Pair.new",
-                    fst: _nat$2 / _base$1,
-                    snd: _nat$2 % _base$1
-=======
                 var self = (({
                     _: 'Pair.new',
                     'fst': _nat$2 / _base$1,
@@ -1055,7 +689,6 @@
                             var $96 = $99;
                         };
                         return $96;
->>>>>>> f02f6fca
                 };
                 switch (self._) {
                   case "Pair.new":
@@ -1079,15 +712,9 @@
     }
     const Nat$to_base$go = x0 => x1 => x2 => Nat$to_base$go$(x0, x1, x2);
     function Nat$to_base$(_base$1, _nat$2) {
-<<<<<<< HEAD
-        var $119 = Nat$to_base$go$(_base$1, _nat$2, List$nil);
-        return $119;
-    }
-=======
         var $100 = Nat$to_base$go$(_base$1, _nat$2, List$nil);
         return $100;
     };
->>>>>>> f02f6fca
     const Nat$to_base = x0 => x1 => Nat$to_base$(x0, x1);
     const String$nil = "";
     function Nat$mod$go$(_n$1, _m$2, _r$3) {
@@ -1105,31 +732,18 @@
                     var $101 = Nat$mod$go$(_n$1, _r$3, _m$2);
                     return $101;
                 } else {
-<<<<<<< HEAD
-                    var $121 = self - 1n;
-=======
                     var $102 = (self - 1n);
->>>>>>> f02f6fca
                     var self = _n$1;
                     if (self === 0n) {
                         var $104 = _r$3;
                         var $103 = $104;
                     } else {
-<<<<<<< HEAD
-                        var $124 = self - 1n;
-                        var $125 = Nat$mod$go$($124, $121, Nat$succ$(_r$3));
-                        var $122 = $125;
-                    }
-                    return $122;
-                }
-=======
                         var $105 = (self - 1n);
                         var $106 = Nat$mod$go$($105, $102, Nat$succ$(_r$3));
                         var $103 = $106;
                     };
                     return $103;
                 };
->>>>>>> f02f6fca
             })();
             if (R.ctr === "TCO") arg = R.arg; else return R;
         }
@@ -1142,15 +756,9 @@
     const Nat$gtn = a0 => a1 => a0 > a1;
     const Nat$lte = a0 => a1 => a0 <= a1;
     function Maybe$(_A$1) {
-<<<<<<< HEAD
-        var $126 = null;
-        return $126;
-    }
-=======
         var $107 = null;
         return $107;
     };
->>>>>>> f02f6fca
     const Maybe = x0 => Maybe$(x0);
     function List$at$(_index$2, _list$3) {
         var List$at$ = (_index$2, _list$3) => ({
@@ -1164,27 +772,6 @@
             var R = (() => {
                 var self = _list$3;
                 switch (self._) {
-<<<<<<< HEAD
-                  case "List.cons":
-                    var $127 = self.head;
-                    var $128 = self.tail;
-                    var self = _index$2;
-                    if (self === 0n) {
-                        var $130 = Maybe$some$($127);
-                        var $129 = $130;
-                    } else {
-                        var $131 = self - 1n;
-                        var $132 = List$at$($131, $128);
-                        var $129 = $132;
-                    }
-                    ;
-                    return $129;
-
-                  case "List.nil":
-                    var $133 = Maybe$none;
-                    return $133;
-                }
-=======
                     case 'List.cons':
                         var $108 = self.head;
                         var $109 = self.tail;
@@ -1202,7 +789,6 @@
                         var $114 = Maybe$none;
                         return $114;
                 };
->>>>>>> f02f6fca
             })();
             if (R.ctr === "TCO") arg = R.arg; else return R;
         }
@@ -1215,26 +801,6 @@
         if (self) {
             var self = List$at$(_m$3, _base64$4);
             switch (self._) {
-<<<<<<< HEAD
-              case "Maybe.some":
-                var $136 = self.value;
-                var $137 = $136;
-                var $135 = $137;
-                break;
-
-              case "Maybe.none":
-                var $138 = 35;
-                var $135 = $138;
-                break;
-            }
-            var $134 = $135;
-        } else {
-            var $139 = 35;
-            var $134 = $139;
-        }
-        return $134;
-    }
-=======
                 case 'Maybe.some':
                     var $117 = self.value;
                     var $118 = $117;
@@ -1252,60 +818,23 @@
         };
         return $115;
     };
->>>>>>> f02f6fca
     const Nat$show_digit = x0 => x1 => Nat$show_digit$(x0, x1);
     function Nat$to_string_base$(_base$1, _nat$2) {
-<<<<<<< HEAD
-        var $140 = List$fold$(Nat$to_base$(_base$1, _nat$2), String$nil, _n$3 => _str$4 => {
-            var $141 = String$cons$(Nat$show_digit$(_base$1, _n$3), _str$4);
-            return $141;
-        });
-        return $140;
-    }
-=======
         var $121 = List$fold$(Nat$to_base$(_base$1, _nat$2), String$nil, (_n$3 => _str$4 => {
             var $122 = String$cons$(Nat$show_digit$(_base$1, _n$3), _str$4);
             return $122;
         }));
         return $121;
     };
->>>>>>> f02f6fca
     const Nat$to_string_base = x0 => x1 => Nat$to_string_base$(x0, x1);
     function Nat$show$(_n$1) {
-<<<<<<< HEAD
-        var $142 = Nat$to_string_base$(10n, _n$1);
-        return $142;
-    }
-=======
         var $123 = Nat$to_string_base$(10n, _n$1);
         return $123;
     };
->>>>>>> f02f6fca
     const Nat$show = x0 => Nat$show$(x0);
     function Word$fold$(_nil$3, _w0$4, _w1$5, _word$6) {
         var self = _word$6;
         switch (self._) {
-<<<<<<< HEAD
-          case "Word.o":
-            var $144 = self.pred;
-            var $145 = _w0$4(Word$fold$(_nil$3, _w0$4, _w1$5, $144));
-            var $143 = $145;
-            break;
-
-          case "Word.i":
-            var $146 = self.pred;
-            var $147 = _w1$5(Word$fold$(_nil$3, _w0$4, _w1$5, $146));
-            var $143 = $147;
-            break;
-
-          case "Word.e":
-            var $148 = _nil$3;
-            var $143 = $148;
-            break;
-        }
-        return $143;
-    }
-=======
             case 'Word.o':
                 var $125 = self.pred;
                 var $126 = _w0$4(Word$fold$(_nil$3, _w0$4, _w1$5, $125));
@@ -1323,40 +852,19 @@
         };
         return $124;
     };
->>>>>>> f02f6fca
     const Word$fold = x0 => x1 => x2 => x3 => Word$fold$(x0, x1, x2, x3);
     const Nat$add = a0 => a1 => a0 + a1;
     const Nat$mul = a0 => a1 => a0 * a1;
     function Word$to_nat$(_word$2) {
-<<<<<<< HEAD
-        var $149 = Word$fold$(0n, a1 => 2n * a1, _x$4 => {
-            var $150 = Nat$succ$(2n * _x$4);
-            return $150;
-        }, _word$2);
-        return $149;
-    }
-=======
         var $130 = Word$fold$(0n, a1 => (2n * a1), (_x$4 => {
             var $131 = Nat$succ$((2n * _x$4));
             return $131;
         }), _word$2);
         return $130;
     };
->>>>>>> f02f6fca
     const Word$to_nat = x0 => Word$to_nat$(x0);
     const U32$to_nat = a0 => BigInt(a0);
     function DOM$node$(_tag$1, _props$2, _style$3, _children$4) {
-<<<<<<< HEAD
-        var $151 = {
-            _: "DOM.node",
-            tag: _tag$1,
-            props: _props$2,
-            style: _style$3,
-            children: _children$4
-        };
-        return $151;
-    }
-=======
         var $132 = ({
             _: 'DOM.node',
             'tag': _tag$1,
@@ -1366,76 +874,19 @@
         });
         return $132;
     };
->>>>>>> f02f6fca
     const DOM$node = x0 => x1 => x2 => x3 => DOM$node$(x0, x1, x2, x3);
     function DOM$text$(_value$1) {
-<<<<<<< HEAD
-        var $152 = {
-            _: "DOM.text",
-            value: _value$1
-        };
-        return $152;
-    }
-=======
         var $133 = ({
             _: 'DOM.text',
             'value': _value$1
         });
         return $133;
     };
->>>>>>> f02f6fca
     const DOM$text = x0 => DOM$text$(x0);
     function App$MiniMMO$draw$(_state$1) {
         var _avatars$2 = List$nil;
         var self = _state$1;
         switch (self._) {
-<<<<<<< HEAD
-          case "App.Store.new":
-            var $154 = self.global;
-            var $155 = $154;
-            var self = $155;
-            break;
-        }
-        switch (self._) {
-          case "App.MiniMMO.State.global.new":
-            var $156 = self.map;
-            var _avatars$5 = (() => {
-                var $159 = _avatars$2;
-                var $160 = Map$values$($156);
-                let _avatars$6 = $159;
-                let _player$5;
-                while ($160._ === "List.cons") {
-                    _player$5 = $160.head;
-                    var _style$7 = Map$from_list$(List$cons$(Pair$new$("position", "absolute"), List$cons$(Pair$new$("left", Nat$show$(BigInt((() => {
-                        var self = _player$5;
-                        switch (self._) {
-                          case "App.MiniMMO.Player.new":
-                            var $161 = self.x;
-                            var $162 = $161;
-                            return $162;
-                        }
-                    })())) + "px"), List$cons$(Pair$new$("top", Nat$show$(BigInt((() => {
-                        var self = _player$5;
-                        switch (self._) {
-                          case "App.MiniMMO.Player.new":
-                            var $163 = self.y;
-                            var $164 = $163;
-                            return $164;
-                        }
-                    })())) + "px"), List$nil))));
-                    var $159 = List$cons$(DOM$node$("div", Map$from_list$(List$nil), _style$7, List$cons$(DOM$text$("X"), List$nil)), _avatars$6);
-                    _avatars$6 = $159;
-                    $160 = $160.tail;
-                }
-                return _avatars$6;
-            })();
-            var $157 = DOM$node$("div", Map$from_list$(List$nil), Map$from_list$(List$nil), _avatars$5);
-            var $153 = $157;
-            break;
-        }
-        return $153;
-    }
-=======
             case 'App.Store.new':
                 var $135 = self.global;
                 var $136 = $135;
@@ -1475,32 +926,15 @@
         var $134 = DOM$node$("div", Map$from_list$(List$nil), Map$from_list$(List$nil), _avatars$4);
         return $134;
     };
->>>>>>> f02f6fca
     const App$MiniMMO$draw = x0 => App$MiniMMO$draw$(x0);
     function IO$(_A$1) {
-<<<<<<< HEAD
-        var $165 = null;
-        return $165;
-    }
-=======
         var $144 = null;
         return $144;
     };
->>>>>>> f02f6fca
     const IO = x0 => IO$(x0);
     function Pair$fst$(_pair$3) {
         var self = _pair$3;
         switch (self._) {
-<<<<<<< HEAD
-          case "Pair.new":
-            var $167 = self.fst;
-            var $168 = $167;
-            var $166 = $168;
-            break;
-        }
-        return $166;
-    }
-=======
             case 'Pair.new':
                 var $146 = self.fst;
                 var $147 = $146;
@@ -1509,20 +943,9 @@
         };
         return $145;
     };
->>>>>>> f02f6fca
     const Pair$fst = x0 => Pair$fst$(x0);
     const App$State$local = Pair$fst;
     function IO$ask$(_query$2, _param$3, _then$4) {
-<<<<<<< HEAD
-        var $169 = {
-            _: "IO.ask",
-            query: _query$2,
-            param: _param$3,
-            then: _then$4
-        };
-        return $169;
-    }
-=======
         var $148 = ({
             _: 'IO.ask',
             'query': _query$2,
@@ -1531,32 +954,10 @@
         });
         return $148;
     };
->>>>>>> f02f6fca
     const IO$ask = x0 => x1 => x2 => IO$ask$(x0, x1, x2);
     function IO$bind$(_a$3, _f$4) {
         var self = _a$3;
         switch (self._) {
-<<<<<<< HEAD
-          case "IO.end":
-            var $171 = self.value;
-            var $172 = _f$4($171);
-            var $170 = $172;
-            break;
-
-          case "IO.ask":
-            var $173 = self.query;
-            var $174 = self.param;
-            var $175 = self.then;
-            var $176 = IO$ask$($173, $174, _x$8 => {
-                var $177 = IO$bind$($175(_x$8), _f$4);
-                return $177;
-            });
-            var $170 = $176;
-            break;
-        }
-        return $170;
-    }
-=======
             case 'IO.end':
                 var $150 = self.value;
                 var $151 = _f$4($150);
@@ -1575,60 +976,21 @@
         };
         return $149;
     };
->>>>>>> f02f6fca
     const IO$bind = x0 => x1 => IO$bind$(x0, x1);
     function IO$end$(_value$2) {
-<<<<<<< HEAD
-        var $178 = {
-            _: "IO.end",
-            value: _value$2
-        };
-        return $178;
-    }
-=======
         var $157 = ({
             _: 'IO.end',
             'value': _value$2
         });
         return $157;
     };
->>>>>>> f02f6fca
     const IO$end = x0 => IO$end$(x0);
     function IO$monad$(_new$2) {
-<<<<<<< HEAD
-        var $179 = _new$2(IO$bind)(IO$end);
-        return $179;
-    }
-=======
         var $158 = _new$2(IO$bind)(IO$end);
         return $158;
     };
->>>>>>> f02f6fca
     const IO$monad = x0 => IO$monad$(x0);
     function IO$do$(_call$1, _param$2) {
-<<<<<<< HEAD
-        var $180 = IO$ask$(_call$1, _param$2, _answer$3 => {
-            var $181 = IO$end$(Unit$new);
-            return $181;
-        });
-        return $180;
-    }
-    const IO$do = x0 => x1 => IO$do$(x0, x1);
-    const App$pass = IO$monad$(_m$bind$2 => _m$pure$3 => {
-        var $182 = _m$pure$3;
-        return $182;
-    })(Maybe$none);
-    function App$do$(_call$2, _param$3) {
-        var $183 = IO$monad$(_m$bind$4 => _m$pure$5 => {
-            var $184 = _m$bind$4;
-            return $184;
-        })(IO$do$(_call$2, _param$3))(_$4 => {
-            var $185 = App$pass;
-            return $185;
-        });
-        return $183;
-    }
-=======
         var $159 = IO$ask$(_call$1, _param$2, (_answer$3 => {
             var $160 = IO$end$(Unit$new);
             return $160;
@@ -1651,38 +1013,16 @@
         }));
         return $162;
     };
->>>>>>> f02f6fca
     const App$do = x0 => x1 => App$do$(x0, x1);
     function App$watch$(_room$2) {
-<<<<<<< HEAD
-        var $186 = App$do$("watch", _room$2);
-        return $186;
-    }
-=======
         var $165 = App$do$("watch", _room$2);
         return $165;
     };
->>>>>>> f02f6fca
     const App$watch = x0 => App$watch$(x0);
     const App$MiniMMO$room = "0xc910a02b7c8a12";
     function Cmp$as_eql$(_cmp$1) {
         var self = _cmp$1;
         switch (self._) {
-<<<<<<< HEAD
-          case "Cmp.ltn":
-          case "Cmp.gtn":
-            var $188 = Bool$false;
-            var $187 = $188;
-            break;
-
-          case "Cmp.eql":
-            var $189 = Bool$true;
-            var $187 = $189;
-            break;
-        }
-        return $187;
-    }
-=======
             case 'Cmp.ltn':
             case 'Cmp.gtn':
                 var $167 = Bool$false;
@@ -1695,7 +1035,6 @@
         };
         return $166;
     };
->>>>>>> f02f6fca
     const Cmp$as_eql = x0 => Cmp$as_eql$(x0);
     const Cmp$ltn = {
         _: "Cmp.ltn"
@@ -1706,93 +1045,6 @@
     function Word$cmp$go$(_a$2, _b$3, _c$4) {
         var self = _a$2;
         switch (self._) {
-<<<<<<< HEAD
-          case "Word.o":
-            var $191 = self.pred;
-            var $192 = _b$7 => {
-                var self = _b$7;
-                switch (self._) {
-                  case "Word.o":
-                    var $194 = self.pred;
-                    var $195 = _a$pred$10 => {
-                        var $196 = Word$cmp$go$(_a$pred$10, $194, _c$4);
-                        return $196;
-                    };
-                    var $193 = $195;
-                    break;
-
-                  case "Word.i":
-                    var $197 = self.pred;
-                    var $198 = _a$pred$10 => {
-                        var $199 = Word$cmp$go$(_a$pred$10, $197, Cmp$ltn);
-                        return $199;
-                    };
-                    var $193 = $198;
-                    break;
-
-                  case "Word.e":
-                    var $200 = _a$pred$8 => {
-                        var $201 = _c$4;
-                        return $201;
-                    };
-                    var $193 = $200;
-                    break;
-                }
-                var $193 = $193($191);
-                return $193;
-            };
-            var $190 = $192;
-            break;
-
-          case "Word.i":
-            var $202 = self.pred;
-            var $203 = _b$7 => {
-                var self = _b$7;
-                switch (self._) {
-                  case "Word.o":
-                    var $205 = self.pred;
-                    var $206 = _a$pred$10 => {
-                        var $207 = Word$cmp$go$(_a$pred$10, $205, Cmp$gtn);
-                        return $207;
-                    };
-                    var $204 = $206;
-                    break;
-
-                  case "Word.i":
-                    var $208 = self.pred;
-                    var $209 = _a$pred$10 => {
-                        var $210 = Word$cmp$go$(_a$pred$10, $208, _c$4);
-                        return $210;
-                    };
-                    var $204 = $209;
-                    break;
-
-                  case "Word.e":
-                    var $211 = _a$pred$8 => {
-                        var $212 = _c$4;
-                        return $212;
-                    };
-                    var $204 = $211;
-                    break;
-                }
-                var $204 = $204($202);
-                return $204;
-            };
-            var $190 = $203;
-            break;
-
-          case "Word.e":
-            var $213 = _b$5 => {
-                var $214 = _c$4;
-                return $214;
-            };
-            var $190 = $213;
-            break;
-        }
-        var $190 = $190(_b$3);
-        return $190;
-    }
-=======
             case 'Word.o':
                 var $170 = self.pred;
                 var $171 = (_b$7 => {
@@ -1872,46 +1124,22 @@
         var $169 = $169(_b$3);
         return $169;
     };
->>>>>>> f02f6fca
     const Word$cmp$go = x0 => x1 => x2 => Word$cmp$go$(x0, x1, x2);
     const Cmp$eql = {
         _: "Cmp.eql"
     };
     function Word$cmp$(_a$2, _b$3) {
-<<<<<<< HEAD
-        var $215 = Word$cmp$go$(_a$2, _b$3, Cmp$eql);
-        return $215;
-    }
-=======
         var $194 = Word$cmp$go$(_a$2, _b$3, Cmp$eql);
         return $194;
     };
->>>>>>> f02f6fca
     const Word$cmp = x0 => x1 => Word$cmp$(x0, x1);
     function Word$eql$(_a$2, _b$3) {
-<<<<<<< HEAD
-        var $216 = Cmp$as_eql$(Word$cmp$(_a$2, _b$3));
-        return $216;
-    }
-=======
         var $195 = Cmp$as_eql$(Word$cmp$(_a$2, _b$3));
         return $195;
     };
->>>>>>> f02f6fca
     const Word$eql = x0 => x1 => Word$eql$(x0, x1);
     const U16$eql = a0 => a1 => a0 === a1;
     function App$new_post$(_room$2, _data$3) {
-<<<<<<< HEAD
-        var $217 = IO$monad$(_m$bind$4 => _m$pure$5 => {
-            var $218 = _m$bind$4;
-            return $218;
-        })(App$do$("post", _room$2 + (";" + _data$3)))(_$4 => {
-            var $219 = App$pass;
-            return $219;
-        });
-        return $217;
-    }
-=======
         var $196 = IO$monad$((_m$bind$4 => _m$pure$5 => {
             var $197 = _m$bind$4;
             return $197;
@@ -1921,7 +1149,6 @@
         }));
         return $196;
     };
->>>>>>> f02f6fca
     const App$new_post = x0 => x1 => App$new_post$(x0, x1);
     const App$MiniMMO$command$a_down = "0x0000000000000000000000000000000000000000000000000000000000000001";
     const App$MiniMMO$command$d_down = "0x0000000000000000000000000000000000000000000000000000000000000003";
@@ -1934,154 +1161,6 @@
     function App$MiniMMO$when$(_event$1, _state$2) {
         var self = _event$1;
         switch (self._) {
-<<<<<<< HEAD
-          case "App.Event.key_down":
-            var $221 = self.code;
-            var self = $221 === 65;
-            if (self) {
-                var $223 = App$new_post$(App$MiniMMO$room, App$MiniMMO$command$a_down);
-                var $222 = $223;
-            } else {
-                var self = $221 === 68;
-                if (self) {
-                    var $225 = App$new_post$(App$MiniMMO$room, App$MiniMMO$command$d_down);
-                    var $224 = $225;
-                } else {
-                    var self = $221 === 87;
-                    if (self) {
-                        var $227 = App$new_post$(App$MiniMMO$room, App$MiniMMO$command$w_down);
-                        var $226 = $227;
-                    } else {
-                        var self = $221 === 83;
-                        if (self) {
-                            var $229 = App$new_post$(App$MiniMMO$room, App$MiniMMO$command$s_down);
-                            var $228 = $229;
-                        } else {
-                            var $230 = App$pass;
-                            var $228 = $230;
-                        }
-                        var $226 = $228;
-                    }
-                    var $224 = $226;
-                }
-                var $222 = $224;
-            }
-            ;
-            var $220 = $222;
-            break;
-
-          case "App.Event.key_up":
-            var $231 = self.code;
-            var self = $231 === 65;
-            if (self) {
-                var $233 = App$new_post$(App$MiniMMO$room, App$MiniMMO$command$a_up);
-                var $232 = $233;
-            } else {
-                var self = $231 === 68;
-                if (self) {
-                    var $235 = App$new_post$(App$MiniMMO$room, App$MiniMMO$command$d_up);
-                    var $234 = $235;
-                } else {
-                    var self = $231 === 87;
-                    if (self) {
-                        var $237 = App$new_post$(App$MiniMMO$room, App$MiniMMO$command$w_up);
-                        var $236 = $237;
-                    } else {
-                        var self = $231 === 83;
-                        if (self) {
-                            var $239 = App$new_post$(App$MiniMMO$room, App$MiniMMO$command$s_up);
-                            var $238 = $239;
-                        } else {
-                            var $240 = App$pass;
-                            var $238 = $240;
-                        }
-                        var $236 = $238;
-                    }
-                    var $234 = $236;
-                }
-                var $232 = $234;
-            }
-            ;
-            var $220 = $232;
-            break;
-
-          case "App.Event.init":
-            var $241 = App$watch$(App$MiniMMO$room);
-            var $220 = $241;
-            break;
-
-          case "App.Event.frame":
-          case "App.Event.mouse_down":
-          case "App.Event.mouse_up":
-          case "App.Event.mouse_over":
-          case "App.Event.mouse_click":
-          case "App.Event.input":
-            var $242 = App$pass;
-            var $220 = $242;
-            break;
-        }
-        return $220;
-    }
-    const App$MiniMMO$when = x0 => x1 => App$MiniMMO$when$(x0, x1);
-    function Cmp$as_gte$(_cmp$1) {
-        var self = _cmp$1;
-        switch (self._) {
-          case "Cmp.ltn":
-            var $244 = Bool$false;
-            var $243 = $244;
-            break;
-
-          case "Cmp.eql":
-          case "Cmp.gtn":
-            var $245 = Bool$true;
-            var $243 = $245;
-            break;
-        }
-        return $243;
-    }
-    const Cmp$as_gte = x0 => Cmp$as_gte$(x0);
-    function Word$gte$(_a$2, _b$3) {
-        var $246 = Cmp$as_gte$(Word$cmp$(_a$2, _b$3));
-        return $246;
-    }
-    const Word$gte = x0 => x1 => Word$gte$(x0, x1);
-    const U32$gte = a0 => a1 => a0 >= a1;
-    const U32$from_nat = a0 => Number(a0) >>> 0;
-    function BitsMap$map$(_fn$3, _map$4) {
-        var self = _map$4;
-        switch (self._) {
-          case "BitsMap.tie":
-            var $248 = self.val;
-            var $249 = self.lft;
-            var $250 = self.rgt;
-            var self = $248;
-            switch (self._) {
-              case "Maybe.some":
-                var $252 = self.value;
-                var $253 = Maybe$some$(_fn$3($252));
-                var _val$8 = $253;
-                break;
-
-              case "Maybe.none":
-                var $254 = Maybe$none;
-                var _val$8 = $254;
-                break;
-            }
-            ;
-            var _lft$9 = BitsMap$map$(_fn$3, $249);
-            var _rgt$10 = BitsMap$map$(_fn$3, $250);
-            var $251 = BitsMap$tie$(_val$8, _lft$9, _rgt$10);
-            var $247 = $251;
-            break;
-
-          case "BitsMap.new":
-            var $255 = BitsMap$new;
-            var $247 = $255;
-            break;
-        }
-        return $247;
-    }
-=======
             case 'App.Event.key_down':
                 var $200 = self.code;
                 var self = ($200 === 65);
@@ -2197,131 +1276,8 @@
         };
         return $222;
     };
->>>>>>> f02f6fca
     const BitsMap$map = x0 => x1 => BitsMap$map$(x0, x1);
     function Map$map$(_fn$3, _map$4) {
-<<<<<<< HEAD
-        var $256 = BitsMap$map$(_fn$3, _map$4);
-        return $256;
-    }
-    const Map$map = x0 => x1 => Map$map$(x0, x1);
-    function Word$subber$(_a$2, _b$3, _c$4) {
-        var self = _a$2;
-        switch (self._) {
-          case "Word.o":
-            var $258 = self.pred;
-            var $259 = _b$7 => {
-                var self = _b$7;
-                switch (self._) {
-                  case "Word.o":
-                    var $261 = self.pred;
-                    var $262 = _a$pred$10 => {
-                        var self = _c$4;
-                        if (self) {
-                            var $264 = Word$i$(Word$subber$(_a$pred$10, $261, Bool$true));
-                            var $263 = $264;
-                        } else {
-                            var $265 = Word$o$(Word$subber$(_a$pred$10, $261, Bool$false));
-                            var $263 = $265;
-                        }
-                        return $263;
-                    };
-                    var $260 = $262;
-                    break;
-
-                  case "Word.i":
-                    var $266 = self.pred;
-                    var $267 = _a$pred$10 => {
-                        var self = _c$4;
-                        if (self) {
-                            var $269 = Word$o$(Word$subber$(_a$pred$10, $266, Bool$true));
-                            var $268 = $269;
-                        } else {
-                            var $270 = Word$i$(Word$subber$(_a$pred$10, $266, Bool$true));
-                            var $268 = $270;
-                        }
-                        return $268;
-                    };
-                    var $260 = $267;
-                    break;
-
-                  case "Word.e":
-                    var $271 = _a$pred$8 => {
-                        var $272 = Word$e;
-                        return $272;
-                    };
-                    var $260 = $271;
-                    break;
-                }
-                var $260 = $260($258);
-                return $260;
-            };
-            var $257 = $259;
-            break;
-
-          case "Word.i":
-            var $273 = self.pred;
-            var $274 = _b$7 => {
-                var self = _b$7;
-                switch (self._) {
-                  case "Word.o":
-                    var $276 = self.pred;
-                    var $277 = _a$pred$10 => {
-                        var self = _c$4;
-                        if (self) {
-                            var $279 = Word$o$(Word$subber$(_a$pred$10, $276, Bool$false));
-                            var $278 = $279;
-                        } else {
-                            var $280 = Word$i$(Word$subber$(_a$pred$10, $276, Bool$false));
-                            var $278 = $280;
-                        }
-                        return $278;
-                    };
-                    var $275 = $277;
-                    break;
-
-                  case "Word.i":
-                    var $281 = self.pred;
-                    var $282 = _a$pred$10 => {
-                        var self = _c$4;
-                        if (self) {
-                            var $284 = Word$i$(Word$subber$(_a$pred$10, $281, Bool$true));
-                            var $283 = $284;
-                        } else {
-                            var $285 = Word$o$(Word$subber$(_a$pred$10, $281, Bool$false));
-                            var $283 = $285;
-                        }
-                        return $283;
-                    };
-                    var $275 = $282;
-                    break;
-
-                  case "Word.e":
-                    var $286 = _a$pred$8 => {
-                        var $287 = Word$e;
-                        return $287;
-                    };
-                    var $275 = $286;
-                    break;
-                }
-                var $275 = $275($273);
-                return $275;
-            };
-            var $257 = $274;
-            break;
-
-          case "Word.e":
-            var $288 = _b$5 => {
-                var $289 = Word$e;
-                return $289;
-            };
-            var $257 = $288;
-            break;
-        }
-        var $257 = $257(_b$3);
-        return $257;
-    }
-=======
         var $231 = BitsMap$map$(_fn$3, _map$4);
         return $231;
     };
@@ -2470,132 +1426,8 @@
         var $236 = $236(_b$3);
         return $236;
     };
->>>>>>> f02f6fca
     const Word$subber = x0 => x1 => x2 => Word$subber$(x0, x1, x2);
     function Word$sub$(_a$2, _b$3) {
-<<<<<<< HEAD
-        var $290 = Word$subber$(_a$2, _b$3, Bool$false);
-        return $290;
-    }
-    const Word$sub = x0 => x1 => Word$sub$(x0, x1);
-    const U32$sub = a0 => a1 => a0 - a1 >>> 0;
-    function Word$adder$(_a$2, _b$3, _c$4) {
-        var self = _a$2;
-        switch (self._) {
-          case "Word.o":
-            var $292 = self.pred;
-            var $293 = _b$7 => {
-                var self = _b$7;
-                switch (self._) {
-                  case "Word.o":
-                    var $295 = self.pred;
-                    var $296 = _a$pred$10 => {
-                        var self = _c$4;
-                        if (self) {
-                            var $298 = Word$i$(Word$adder$(_a$pred$10, $295, Bool$false));
-                            var $297 = $298;
-                        } else {
-                            var $299 = Word$o$(Word$adder$(_a$pred$10, $295, Bool$false));
-                            var $297 = $299;
-                        }
-                        return $297;
-                    };
-                    var $294 = $296;
-                    break;
-
-                  case "Word.i":
-                    var $300 = self.pred;
-                    var $301 = _a$pred$10 => {
-                        var self = _c$4;
-                        if (self) {
-                            var $303 = Word$o$(Word$adder$(_a$pred$10, $300, Bool$true));
-                            var $302 = $303;
-                        } else {
-                            var $304 = Word$i$(Word$adder$(_a$pred$10, $300, Bool$false));
-                            var $302 = $304;
-                        }
-                        return $302;
-                    };
-                    var $294 = $301;
-                    break;
-
-                  case "Word.e":
-                    var $305 = _a$pred$8 => {
-                        var $306 = Word$e;
-                        return $306;
-                    };
-                    var $294 = $305;
-                    break;
-                }
-                var $294 = $294($292);
-                return $294;
-            };
-            var $291 = $293;
-            break;
-
-          case "Word.i":
-            var $307 = self.pred;
-            var $308 = _b$7 => {
-                var self = _b$7;
-                switch (self._) {
-                  case "Word.o":
-                    var $310 = self.pred;
-                    var $311 = _a$pred$10 => {
-                        var self = _c$4;
-                        if (self) {
-                            var $313 = Word$o$(Word$adder$(_a$pred$10, $310, Bool$true));
-                            var $312 = $313;
-                        } else {
-                            var $314 = Word$i$(Word$adder$(_a$pred$10, $310, Bool$false));
-                            var $312 = $314;
-                        }
-                        return $312;
-                    };
-                    var $309 = $311;
-                    break;
-
-                  case "Word.i":
-                    var $315 = self.pred;
-                    var $316 = _a$pred$10 => {
-                        var self = _c$4;
-                        if (self) {
-                            var $318 = Word$i$(Word$adder$(_a$pred$10, $315, Bool$true));
-                            var $317 = $318;
-                        } else {
-                            var $319 = Word$o$(Word$adder$(_a$pred$10, $315, Bool$true));
-                            var $317 = $319;
-                        }
-                        return $317;
-                    };
-                    var $309 = $316;
-                    break;
-
-                  case "Word.e":
-                    var $320 = _a$pred$8 => {
-                        var $321 = Word$e;
-                        return $321;
-                    };
-                    var $309 = $320;
-                    break;
-                }
-                var $309 = $309($307);
-                return $309;
-            };
-            var $291 = $308;
-            break;
-
-          case "Word.e":
-            var $322 = _b$5 => {
-                var $323 = Word$e;
-                return $323;
-            };
-            var $291 = $322;
-            break;
-        }
-        var $291 = $291(_b$3);
-        return $291;
-    }
-=======
         var $269 = Word$subber$(_a$2, _b$3, Bool$false);
         return $269;
     };
@@ -2781,113 +1613,14 @@
         var $284 = $284(_b$3);
         return $284;
     };
->>>>>>> f02f6fca
     const Word$adder = x0 => x1 => x2 => Word$adder$(x0, x1, x2);
     function Word$add$(_a$2, _b$3) {
-<<<<<<< HEAD
-        var $324 = Word$adder$(_a$2, _b$3, Bool$false);
-        return $324;
-    }
-=======
         var $317 = Word$adder$(_a$2, _b$3, Bool$false);
         return $317;
     };
->>>>>>> f02f6fca
     const Word$add = x0 => x1 => Word$add$(x0, x1);
     const U32$add = a0 => a1 => a0 + a1 >>> 0;
     function App$MiniMMO$Player$new$(_w$1, _a$2, _s$3, _d$4, _x$5, _y$6) {
-<<<<<<< HEAD
-        var $325 = {
-            _: "App.MiniMMO.Player.new",
-            w: _w$1,
-            a: _a$2,
-            s: _s$3,
-            d: _d$4,
-            x: _x$5,
-            y: _y$6
-        };
-        return $325;
-    }
-    const App$MiniMMO$Player$new = x0 => x1 => x2 => x3 => x4 => x5 => App$MiniMMO$Player$new$(x0, x1, x2, x3, x4, x5);
-    function App$MiniMMO$tick$(_tick$1, _glob$2) {
-        var self = _glob$2;
-        switch (self._) {
-          case "App.MiniMMO.State.global.new":
-            var $327 = self.run;
-            var $328 = self.map;
-            var self = $327 >= 256;
-            if (self) {
-                var $330 = _glob$2;
-                var $329 = $330;
-            } else {
-                var _map$5 = Map$map$(_player$5 => {
-                    var self = _player$5;
-                    switch (self._) {
-                      case "App.MiniMMO.Player.new":
-                        var $333 = self.w;
-                        var $334 = self.a;
-                        var $335 = self.s;
-                        var $336 = self.d;
-                        var $337 = self.x;
-                        var $338 = self.y;
-                        var _w$12 = $333;
-                        var _a$13 = $334;
-                        var _s$14 = $335;
-                        var _d$15 = $336;
-                        var _x$16 = $337;
-                        var _y$17 = $338;
-                        var self = $334;
-                        if (self) {
-                            var $340 = _x$16 - 4 >>> 0;
-                            var _x$18 = $340;
-                        } else {
-                            var $341 = _x$16;
-                            var _x$18 = $341;
-                        }
-                        ;
-                        var self = $336;
-                        if (self) {
-                            var $342 = _x$18 + 4 >>> 0;
-                            var _x$19 = $342;
-                        } else {
-                            var $343 = _x$18;
-                            var _x$19 = $343;
-                        }
-                        ;
-                        var self = $333;
-                        if (self) {
-                            var $344 = _y$17 - 4 >>> 0;
-                            var _y$20 = $344;
-                        } else {
-                            var $345 = _y$17;
-                            var _y$20 = $345;
-                        }
-                        ;
-                        var self = $335;
-                        if (self) {
-                            var $346 = _y$20 + 4 >>> 0;
-                            var _y$21 = $346;
-                        } else {
-                            var $347 = _y$20;
-                            var _y$21 = $347;
-                        }
-                        ;
-                        var $339 = App$MiniMMO$Player$new$(_w$12, _a$13, _s$14, _d$15, _x$19, _y$21);
-                        var $332 = $339;
-                        break;
-                    }
-                    return $332;
-                }, $328);
-                var $331 = App$MiniMMO$State$global$new$($327 + 1 >>> 0, _map$5);
-                var $329 = $331;
-            }
-            ;
-            var $326 = $329;
-            break;
-        }
-        return $326;
-    }
-=======
         var $318 = ({
             _: 'App.MiniMMO.Player.new',
             'w': _w$1,
@@ -2959,71 +1692,15 @@
         var $319 = _map$3;
         return $319;
     };
->>>>>>> f02f6fca
     const App$MiniMMO$tick = x0 => x1 => App$MiniMMO$tick$(x0, x1);
     const BitsMap$get = a0 => a1 => bitsmap_get(a0, a1);
     function Map$get$(_key$2, _map$3) {
-<<<<<<< HEAD
-        var $348 = bitsmap_get(String$to_bits$(_key$2), _map$3);
-        return $348;
-    }
-=======
         var $336 = (bitsmap_get(String$to_bits$(_key$2), _map$3));
         return $336;
     };
->>>>>>> f02f6fca
     const Map$get = x0 => x1 => Map$get$(x0, x1);
     const String$eql = a0 => a1 => a0 === a1;
     function Map$set$(_key$2, _val$3, _map$4) {
-<<<<<<< HEAD
-        var $349 = bitsmap_set(String$to_bits$(_key$2), _val$3, _map$4, "set");
-        return $349;
-    }
-    const Map$set = x0 => x1 => x2 => Map$set$(x0, x1, x2);
-    function App$MiniMMO$post$(_time$1, _room$2, _addr$3, _data$4, _glob$5) {
-        var self = _glob$5;
-        switch (self._) {
-          case "App.MiniMMO.State.global.new":
-            var $351 = self.map;
-            var self = Map$get$(_addr$3, $351);
-            switch (self._) {
-              case "Maybe.some":
-                var $353 = self.value;
-                var _player$9 = $353;
-                var self = _data$4 === App$MiniMMO$command$a_down;
-                if (self) {
-                    var self = _player$9;
-                    switch (self._) {
-                      case "App.MiniMMO.Player.new":
-                        var $356 = self.w;
-                        var $357 = self.s;
-                        var $358 = self.d;
-                        var $359 = self.x;
-                        var $360 = self.y;
-                        var $361 = App$MiniMMO$Player$new$($356, Bool$true, $357, $358, $359, $360);
-                        var $355 = $361;
-                        break;
-                    }
-                    var _player$10 = $355;
-                } else {
-                    var self = _data$4 === App$MiniMMO$command$s_down;
-                    if (self) {
-                        var self = _player$9;
-                        switch (self._) {
-                          case "App.MiniMMO.Player.new":
-                            var $364 = self.w;
-                            var $365 = self.a;
-                            var $366 = self.d;
-                            var $367 = self.x;
-                            var $368 = self.y;
-                            var $369 = App$MiniMMO$Player$new$($364, $365, Bool$true, $366, $367, $368);
-                            var $363 = $369;
-                            break;
-                        }
-                        var $362 = $363;
-                    } else {
-                        var self = _data$4 === App$MiniMMO$command$d_down;
-=======
         var $337 = (bitsmap_set(String$to_bits$(_key$2), _val$3, _map$4, 'set'));
         return $337;
     };
@@ -3068,25 +1745,9 @@
                         var $348 = $349;
                     } else {
                         var self = (_data$4 === App$MiniMMO$command$d_down);
->>>>>>> f02f6fca
                         if (self) {
                             var self = _player$7;
                             switch (self._) {
-<<<<<<< HEAD
-                              case "App.MiniMMO.Player.new":
-                                var $372 = self.w;
-                                var $373 = self.a;
-                                var $374 = self.s;
-                                var $375 = self.x;
-                                var $376 = self.y;
-                                var $377 = App$MiniMMO$Player$new$($372, $373, $374, Bool$true, $375, $376);
-                                var $371 = $377;
-                                break;
-                            }
-                            var $370 = $371;
-                        } else {
-                            var self = _data$4 === App$MiniMMO$command$w_down;
-=======
                                 case 'App.MiniMMO.Player.new':
                                     var $358 = self.w;
                                     var $359 = self.a;
@@ -3100,25 +1761,9 @@
                             var $356 = $357;
                         } else {
                             var self = (_data$4 === App$MiniMMO$command$w_down);
->>>>>>> f02f6fca
                             if (self) {
                                 var self = _player$7;
                                 switch (self._) {
-<<<<<<< HEAD
-                                  case "App.MiniMMO.Player.new":
-                                    var $380 = self.a;
-                                    var $381 = self.s;
-                                    var $382 = self.d;
-                                    var $383 = self.x;
-                                    var $384 = self.y;
-                                    var $385 = App$MiniMMO$Player$new$(Bool$true, $380, $381, $382, $383, $384);
-                                    var $379 = $385;
-                                    break;
-                                }
-                                var $378 = $379;
-                            } else {
-                                var self = _data$4 === App$MiniMMO$command$a_up;
-=======
                                     case 'App.MiniMMO.Player.new':
                                         var $366 = self.a;
                                         var $367 = self.s;
@@ -3132,25 +1777,9 @@
                                 var $364 = $365;
                             } else {
                                 var self = (_data$4 === App$MiniMMO$command$a_up);
->>>>>>> f02f6fca
                                 if (self) {
                                     var self = _player$7;
                                     switch (self._) {
-<<<<<<< HEAD
-                                      case "App.MiniMMO.Player.new":
-                                        var $388 = self.w;
-                                        var $389 = self.s;
-                                        var $390 = self.d;
-                                        var $391 = self.x;
-                                        var $392 = self.y;
-                                        var $393 = App$MiniMMO$Player$new$($388, Bool$false, $389, $390, $391, $392);
-                                        var $387 = $393;
-                                        break;
-                                    }
-                                    var $386 = $387;
-                                } else {
-                                    var self = _data$4 === App$MiniMMO$command$s_up;
-=======
                                         case 'App.MiniMMO.Player.new':
                                             var $374 = self.w;
                                             var $375 = self.s;
@@ -3164,25 +1793,9 @@
                                     var $372 = $373;
                                 } else {
                                     var self = (_data$4 === App$MiniMMO$command$s_up);
->>>>>>> f02f6fca
                                     if (self) {
                                         var self = _player$7;
                                         switch (self._) {
-<<<<<<< HEAD
-                                          case "App.MiniMMO.Player.new":
-                                            var $396 = self.w;
-                                            var $397 = self.a;
-                                            var $398 = self.d;
-                                            var $399 = self.x;
-                                            var $400 = self.y;
-                                            var $401 = App$MiniMMO$Player$new$($396, $397, Bool$false, $398, $399, $400);
-                                            var $395 = $401;
-                                            break;
-                                        }
-                                        var $394 = $395;
-                                    } else {
-                                        var self = _data$4 === App$MiniMMO$command$d_up;
-=======
                                             case 'App.MiniMMO.Player.new':
                                                 var $382 = self.w;
                                                 var $383 = self.a;
@@ -3196,25 +1809,9 @@
                                         var $380 = $381;
                                     } else {
                                         var self = (_data$4 === App$MiniMMO$command$d_up);
->>>>>>> f02f6fca
                                         if (self) {
                                             var self = _player$7;
                                             switch (self._) {
-<<<<<<< HEAD
-                                              case "App.MiniMMO.Player.new":
-                                                var $404 = self.w;
-                                                var $405 = self.a;
-                                                var $406 = self.s;
-                                                var $407 = self.x;
-                                                var $408 = self.y;
-                                                var $409 = App$MiniMMO$Player$new$($404, $405, $406, Bool$false, $407, $408);
-                                                var $403 = $409;
-                                                break;
-                                            }
-                                            var $402 = $403;
-                                        } else {
-                                            var self = _data$4 === App$MiniMMO$command$w_up;
-=======
                                                 case 'App.MiniMMO.Player.new':
                                                     var $390 = self.w;
                                                     var $391 = self.a;
@@ -3228,191 +1825,9 @@
                                             var $388 = $389;
                                         } else {
                                             var self = (_data$4 === App$MiniMMO$command$w_up);
->>>>>>> f02f6fca
                                             if (self) {
                                                 var self = _player$7;
                                                 switch (self._) {
-<<<<<<< HEAD
-                                                  case "App.MiniMMO.Player.new":
-                                                    var $412 = self.a;
-                                                    var $413 = self.s;
-                                                    var $414 = self.d;
-                                                    var $415 = self.x;
-                                                    var $416 = self.y;
-                                                    var $417 = App$MiniMMO$Player$new$(Bool$false, $412, $413, $414, $415, $416);
-                                                    var $411 = $417;
-                                                    break;
-                                                }
-                                                var $410 = $411;
-                                            } else {
-                                                var $418 = _player$9;
-                                                var $410 = $418;
-                                            }
-                                            var $402 = $410;
-                                        }
-                                        var $394 = $402;
-                                    }
-                                    var $386 = $394;
-                                }
-                                var $378 = $386;
-                            }
-                            var $370 = $378;
-                        }
-                        var $362 = $370;
-                    }
-                    var _player$10 = $362;
-                }
-                ;
-                var $354 = _player$10;
-                var _player$8 = $354;
-                break;
-
-              case "Maybe.none":
-                var $419 = App$MiniMMO$Player$new$(Bool$false, Bool$false, Bool$false, Bool$false, 0, 0);
-                var _player$8 = $419;
-                break;
-            }
-            ;
-            var _map$9 = Map$set$(_addr$3, _player$8, $351);
-            var $352 = App$MiniMMO$State$global$new$(0, _map$9);
-            var $350 = $352;
-            break;
-        }
-        return $350;
-    }
-    const App$MiniMMO$post = x0 => x1 => x2 => x3 => x4 => App$MiniMMO$post$(x0, x1, x2, x3, x4);
-    const App$MiniMMO = App$new$(App$MiniMMO$init, App$MiniMMO$draw, App$MiniMMO$when, App$MiniMMO$tick, App$MiniMMO$post);
-    return {
-        "App.new": App$new,
-        "Pair.new": Pair$new,
-        "App.State.new": App$State$new,
-        "App.MiniMMO.State": App$MiniMMO$State,
-        "App.Store.new": App$Store$new,
-        "Unit.new": Unit$new,
-        "App.MiniMMO.State.global.new": App$MiniMMO$State$global$new,
-        "U32.new": U32$new,
-        "Nat.apply": Nat$apply,
-        Word: Word,
-        "Word.e": Word$e,
-        "Word.i": Word$i,
-        "Word.o": Word$o,
-        "Word.inc": Word$inc,
-        "Word.zero": Word$zero,
-        "Nat.to_word": Nat$to_word,
-        "Nat.succ": Nat$succ,
-        "Nat.zero": Nat$zero,
-        "Nat.to_u32": Nat$to_u32,
-        BitsMap: BitsMap,
-        Map: Map,
-        "BitsMap.new": BitsMap$new,
-        "BitsMap.tie": BitsMap$tie,
-        "Maybe.some": Maybe$some,
-        "Maybe.none": Maybe$none,
-        "BitsMap.set": BitsMap$set,
-        "Bits.e": Bits$e,
-        "Bits.o": Bits$o,
-        "Bits.i": Bits$i,
-        "Bits.concat": Bits$concat,
-        "Word.to_bits": Word$to_bits,
-        "U16.to_bits": U16$to_bits,
-        "String.to_bits": String$to_bits,
-        "Map.from_list": Map$from_list,
-        "List.nil": List$nil,
-        Pair: Pair,
-        "App.MiniMMO.init": App$MiniMMO$init,
-        "Pair.snd": Pair$snd,
-        "App.State.global": App$State$global,
-        "List.for": List$for,
-        List: List,
-        "List.cons": List$cons,
-        "BitsMap.values.go": BitsMap$values$go,
-        "Map.values": Map$values,
-        "String.cons": String$cons,
-        "String.concat": String$concat,
-        "List.fold": List$fold,
-        Either: Either,
-        "Either.left": Either$left,
-        "Either.right": Either$right,
-        "Nat.sub_rem": Nat$sub_rem,
-        "Nat.div_mod.go": Nat$div_mod$go,
-        "Nat.div_mod": Nat$div_mod,
-        "Nat.to_base.go": Nat$to_base$go,
-        "Nat.to_base": Nat$to_base,
-        "String.nil": String$nil,
-        "Nat.mod.go": Nat$mod$go,
-        "Nat.mod": Nat$mod,
-        "Bool.false": Bool$false,
-        "Bool.and": Bool$and,
-        "Bool.true": Bool$true,
-        "Nat.gtn": Nat$gtn,
-        "Nat.lte": Nat$lte,
-        Maybe: Maybe,
-        "List.at": List$at,
-        "Nat.show_digit": Nat$show_digit,
-        "Nat.to_string_base": Nat$to_string_base,
-        "Nat.show": Nat$show,
-        "Word.fold": Word$fold,
-        "Nat.add": Nat$add,
-        "Nat.mul": Nat$mul,
-        "Word.to_nat": Word$to_nat,
-        "U32.to_nat": U32$to_nat,
-        "DOM.node": DOM$node,
-        "DOM.text": DOM$text,
-        "App.MiniMMO.draw": App$MiniMMO$draw,
-        IO: IO,
-        "Pair.fst": Pair$fst,
-        "App.State.local": App$State$local,
-        "IO.ask": IO$ask,
-        "IO.bind": IO$bind,
-        "IO.end": IO$end,
-        "IO.monad": IO$monad,
-        "IO.do": IO$do,
-        "App.pass": App$pass,
-        "App.do": App$do,
-        "App.watch": App$watch,
-        "App.MiniMMO.room": App$MiniMMO$room,
-        "Cmp.as_eql": Cmp$as_eql,
-        "Cmp.ltn": Cmp$ltn,
-        "Cmp.gtn": Cmp$gtn,
-        "Word.cmp.go": Word$cmp$go,
-        "Cmp.eql": Cmp$eql,
-        "Word.cmp": Word$cmp,
-        "Word.eql": Word$eql,
-        "U16.eql": U16$eql,
-        "App.new_post": App$new_post,
-        "App.MiniMMO.command.a_down": App$MiniMMO$command$a_down,
-        "App.MiniMMO.command.d_down": App$MiniMMO$command$d_down,
-        "App.MiniMMO.command.w_down": App$MiniMMO$command$w_down,
-        "App.MiniMMO.command.s_down": App$MiniMMO$command$s_down,
-        "App.MiniMMO.command.a_up": App$MiniMMO$command$a_up,
-        "App.MiniMMO.command.d_up": App$MiniMMO$command$d_up,
-        "App.MiniMMO.command.w_up": App$MiniMMO$command$w_up,
-        "App.MiniMMO.command.s_up": App$MiniMMO$command$s_up,
-        "App.MiniMMO.when": App$MiniMMO$when,
-        "Cmp.as_gte": Cmp$as_gte,
-        "Word.gte": Word$gte,
-        "U32.gte": U32$gte,
-        "U32.from_nat": U32$from_nat,
-        "BitsMap.map": BitsMap$map,
-        "Map.map": Map$map,
-        "Word.subber": Word$subber,
-        "Word.sub": Word$sub,
-        "U32.sub": U32$sub,
-        "Word.adder": Word$adder,
-        "Word.add": Word$add,
-        "U32.add": U32$add,
-        "App.MiniMMO.Player.new": App$MiniMMO$Player$new,
-        "App.MiniMMO.tick": App$MiniMMO$tick,
-        "BitsMap.get": BitsMap$get,
-        "Map.get": Map$get,
-        "String.eql": String$eql,
-        "Map.set": Map$set,
-        "App.MiniMMO.post": App$MiniMMO$post,
-        "App.MiniMMO": App$MiniMMO
-    };
-}();
-
-=======
                                                     case 'App.MiniMMO.Player.new':
                                                         var $398 = self.a;
                                                         var $399 = self.s;
@@ -3579,7 +1994,6 @@
         'App.MiniMMO': App$MiniMMO,
     };
 })();
->>>>>>> f02f6fca
 
 /***/ })
 
