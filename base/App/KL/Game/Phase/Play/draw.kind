--- conflicted
+++ resolved
@@ -573,15 +573,9 @@
     preparation: none
     execution: some(game.moment.hits)
   }
-<<<<<<< HEAD
   let img = App.KL.Game.Phase.Play.draw.board(game, local@preview, hits, local@user, local@mouse, local@screen_size, img) 
   let img = App.KL.Game.Phase.Play.draw.bases(game, local@user, local@screen_size, img)
-  let img = App.KL.Game.Phase.Play.draw.cursor(local@mouse, local@screen_size, img)
-=======
-  let img = App.KL.Game.Phase.Play.draw.board(game, local@preview, hits, local@user, local@mouse, img) 
-  let img = App.KL.Game.Phase.Play.draw.bases(game, local@user, img)
-  let img = App.KL.Game.Phase.Play.draw.cursor(local@mouse,game.board, img)
->>>>>>> fe6d46e5
+  let img = App.KL.Game.Phase.Play.draw.cursor(local@mouse, game.board, local@screen_size, img)
   img
 
 
@@ -731,19 +725,12 @@
 // draw mouse indicator
 App.KL.Game.Phase.Play.draw.cursor(
   mouse: Pair<U32, U32>
-<<<<<<< HEAD
-  screen: Pair<U32, U32>
+  board: App.KL.Game.Board
+  screen: Pair<U32, U32>  
   img: VoxBox
 ): VoxBox
   coord = Hexagonal.Axial.from_screen_xy(mouse, App.KL.Constants.hexagon_radius, U32.to_i32(screen@fst) / 2, U32.to_i32(screen@snd) / 2)
   {x,y} = App.KL.Game.Phase.Play.draw.centralize.old(coord, screen)
-  VoxBox.Draw.image(x, y, App.KL.Constants.z_index.cursor, App.KL.Game.Field.Mouse.mouse_ui, img)
-=======
-  board: App.KL.Game.Board
-  img: VoxBox
-): VoxBox
-  coord = Hexagonal.Axial.from_screen_xy(mouse, App.KL.Constants.hexagon_radius, App.KL.Constants.center_x, App.KL.Constants.center_y)
-  {x,y} = App.KL.Game.Phase.Play.draw.centralize.old(coord)
   let has_tile = App.KL.Game.Tile.get(coord, board)
   case has_tile { 
     none:
@@ -751,7 +738,6 @@
     some:
       VoxBox.Draw.image(x, y, App.KL.Constants.z_index.cursor, App.KL.Game.Field.Mouse.mouse_ui, img)
   }
->>>>>>> fe6d46e5
 
 // draws tile terrain
 App.KL.Game.Phase.Play.draw.tile.terrain(
