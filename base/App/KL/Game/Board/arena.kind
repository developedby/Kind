--- conflicted
+++ resolved
@@ -6,12 +6,7 @@
 
   board  = Hexagonal.Axial.Map.new<App.KL.Game.Tile>
   
-<<<<<<< HEAD
-  
-  new_terrain = App.KL.Game.Terrain.new(1)
-=======
-  new_terrain = App.KL.Game.Terrain.new(0,none)
->>>>>>> dab72e08
+  new_terrain = App.KL.Game.Terrain.new(1, none)
   new_terrain = App.KL.Game.Entity.terrain(new_terrain)
 
   tokens = [
