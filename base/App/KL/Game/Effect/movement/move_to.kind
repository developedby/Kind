App.KL.Game.Effect.movement.move_to(from: Hexagonal.Axial, to: Hexagonal.Axial): App.KL.Game.Effect<Unit>
  App.KL.Game.Effect { 
<<<<<<< HEAD
    get board = App.KL.Game.Effect.board.get
    let from_creature = App.KL.Game.Board.Creature.get(from, board)
    let to_creature = App.KL.Game.Board.Creature.get(to, board)
    let to_tile = App.KL.Game.Board.get(to, board)
    without from_creature:
      App.KL.Game.Effect.fail
    without to_tile:
      App.KL.Game.Effect.fail
    without to_creature:
      App.KL.Game.Effect.board.creature.move(from, to)
    open to_creature
    open to_creature.hero
    without to_creature.hero.on_stepped:
      App.KL.Game.Effect.fail
    to_creature.hero.on_stepped
=======
      get board = App.KL.Game.Effect.board.get
      let from_creature = App.KL.Game.Board.Creature.get(from, board)
      let to_creature = App.KL.Game.Board.Creature.get(to, board)
      let to_tile = App.KL.Game.Board.get(to, board)
      without from_creature: App.KL.Game.Effect.fail
      without to_tile: App.KL.Game.Effect.fail
      without to_creature: App.KL.Game.Effect.board.creature.move(from, to)
      open to_creature
      open to_creature.hero
      without to_creature.hero.on_stepped: App.KL.Game.Effect.fail
      to_creature.hero.on_stepped
>>>>>>> 7a83a761
  }<|MERGE_RESOLUTION|>--- conflicted
+++ resolved
@@ -1,32 +1,14 @@
 App.KL.Game.Effect.movement.move_to(from: Hexagonal.Axial, to: Hexagonal.Axial): App.KL.Game.Effect<Unit>
   App.KL.Game.Effect { 
-<<<<<<< HEAD
     get board = App.KL.Game.Effect.board.get
     let from_creature = App.KL.Game.Board.Creature.get(from, board)
     let to_creature = App.KL.Game.Board.Creature.get(to, board)
     let to_tile = App.KL.Game.Board.get(to, board)
-    without from_creature:
-      App.KL.Game.Effect.fail
-    without to_tile:
-      App.KL.Game.Effect.fail
-    without to_creature:
-      App.KL.Game.Effect.board.creature.move(from, to)
+    without from_creature: App.KL.Game.Effect.fail
+    without to_tile: App.KL.Game.Effect.fail
+    without to_creature: App.KL.Game.Effect.board.creature.move(from, to)
     open to_creature
     open to_creature.hero
-    without to_creature.hero.on_stepped:
-      App.KL.Game.Effect.fail
+    without to_creature.hero.on_stepped: App.KL.Game.Effect.fail
     to_creature.hero.on_stepped
-=======
-      get board = App.KL.Game.Effect.board.get
-      let from_creature = App.KL.Game.Board.Creature.get(from, board)
-      let to_creature = App.KL.Game.Board.Creature.get(to, board)
-      let to_tile = App.KL.Game.Board.get(to, board)
-      without from_creature: App.KL.Game.Effect.fail
-      without to_tile: App.KL.Game.Effect.fail
-      without to_creature: App.KL.Game.Effect.board.creature.move(from, to)
-      open to_creature
-      open to_creature.hero
-      without to_creature.hero.on_stepped: App.KL.Game.Effect.fail
-      to_creature.hero.on_stepped
->>>>>>> 7a83a761
   }