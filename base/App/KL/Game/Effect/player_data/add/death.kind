App.KL.Game.Effect.player_data.add.death(
  player_id: String
): App.KL.Game.Effect<Unit>
  (center, targets, cast_data, board)
    App.KL.Game.Effect.Result.new!(
      unit, 
      center,
      cast_data, 
      board, 
      Hexagonal.Axial.Map.new!, 
      0, 
      [], 
      "", 
<<<<<<< HEAD
      {player_id: {App.KL.Game.Scoreboard.new(0, 0, 0, 1, 0), none}}
=======
      {player_id: {App.KL.Game.Scoreboard.new(0, 0, 0, 1, 0, 0), none}}
>>>>>>> aed52c20
    )
    <|MERGE_RESOLUTION|>--- conflicted
+++ resolved
@@ -11,10 +11,6 @@
       0, 
       [], 
       "", 
-<<<<<<< HEAD
-      {player_id: {App.KL.Game.Scoreboard.new(0, 0, 0, 1, 0), none}}
-=======
       {player_id: {App.KL.Game.Scoreboard.new(0, 0, 0, 1, 0, 0), none}}
->>>>>>> aed52c20
     )
     