App.KL.Game.Hero.Frost.hero: App.KL.Game.Hero
  let name = "Frost"

  let draw = (player)
    App.KL.Game.Hero.Frost.Assets.vbox_idle

  let picture = (bool, time)
    App.KL.Game.Hero.Frost.Assets.base64_idle

  let max_hp = 35 :: I32

  let max_ap = 3 :: I32

  let skills = {
<<<<<<< HEAD
    "X": App.KL.Game.Skill.new("Walk", 500, 4, 2, App.KL.Game.Effect.common.walk(2, 1))
    "Q": App.KL.Game.Skill.new("Ravenous Bite", 400, 16, 1, App.KL.Game.Hero.Frost.Skills.ravenous_bite(3, 1))
=======
    "X": App.KL.Game.Skill.new("Walk", 500, 16, 2, App.KL.Game.Effect.common.walk(2, 1))
    "Q": App.KL.Game.Skill.new("Ravenous Bite", 400, 16, 1, App.KL.Game.Hero.Frost.Skills.ravenous_bite(3, 2))
>>>>>>> 7a83a761
    "W": App.KL.Game.Skill.new("Summon Wall", 300, 16, 5, App.KL.Game.Hero.Frost.Skills.summon_wall(1))
    "E": App.KL.Game.Skill.new("Taunt", 700, 16, 0, App.KL.Game.Hero.Frost.Skills.taunt(2, 1))
  }

  let on_stepped = none

  App.KL.Game.Hero.new(name, draw, picture, max_hp, max_ap, skills, none)


// SKILLS

App.KL.Game.Hero.Frost.Skills.summon_wall(ap_cost: I32): App.KL.Game.Effect<Unit>
  App.KL.Game.Effect {
    App.KL.Game.Effect.limit_range(5)
    get target = App.KL.Game.Effect.coord.get_target
    get center = App.KL.Game.Effect.coord.get_center
    get board = App.KL.Game.Effect.board.get
    App.KL.Game.Effect.ap.use(ap_cost)
    App.KL.Game.Effect.indicators.list(App.KL.Game.Indicator.red, [target])
    if App.KL.Game.Board.is_occupied(target, board) then
      App.KL.Game.Effect.pass
    else
      let wall = App.KL.Game.Creature.new(none, App.KL.Game.Hero.Frost.hero.wall, App.KL.Game.Team.neutral, [], 0, 0)
      App.KL.Game.Effect.board.summon(target, wall)
  }

App.KL.Game.Hero.Frost.Skills.taunt(area: I32, ap_cost: I32): App.KL.Game.Effect<Unit>
  App.KL.Game.Effect {
    get center = App.KL.Game.Effect.coord.get_center
    let coords = Hexagonal.Axial.range(center, area)
    App.KL.Game.Effect.ap.use(ap_cost)
    App.KL.Game.Effect.indicators.list(App.KL.Game.Indicator.red, coords)
    App.KL.Game.Effect.indicators.list(App.KL.Game.Indicator.blue, [center])
    App.KL.Game.Effect.area!(App.KL.Game.Effect.At.enemy!(App.KL.Game.Effect.movement.pull_at), coords)
    return unit
  }

App.KL.Game.Hero.Frost.hero.wall: App.KL.Game.Hero
  let name = "Frost_wall"
  let draw = (player) App.KL.Game.Field.Elements.rock_11_0
  let picture = (bool, time) App.KL.Game.Hero.Frost.Assets.base64_idle
  let max_hp = 10 :: I32
  let max_ap = 0 :: I32
  let skills = {}
  let on_stepped = some(App.KL.Game.Effect { return unit })
  App.KL.Game.Hero.new(name, draw, picture, max_hp, max_ap, skills, on_stepped)

App.KL.Game.Hero.Frost.Skills.ravenous_bite(dmg: I32, ap_cost: I32): App.KL.Game.Effect<Unit>
  App.KL.Game.Effect { 
    get target = App.KL.Game.Effect.coord.get_target
    get center = App.KL.Game.Effect.coord.get_center
    let clamp = App.KL.Game.Effect.coord.clamp(1, center, target)
    let coords = Hexagonal.Axial.semi_circle(center, clamp)
    App.KL.Game.Effect.indicators.list(App.KL.Game.Indicator.red, coords)
    App.KL.Game.Effect.indicators.list(App.KL.Game.Indicator.blue, [center])
    App.KL.Game.Effect.common.dmg.semi_circle(dmg, ap_cost)
  }<|MERGE_RESOLUTION|>--- conflicted
+++ resolved
@@ -12,13 +12,8 @@
   let max_ap = 3 :: I32
 
   let skills = {
-<<<<<<< HEAD
-    "X": App.KL.Game.Skill.new("Walk", 500, 4, 2, App.KL.Game.Effect.common.walk(2, 1))
-    "Q": App.KL.Game.Skill.new("Ravenous Bite", 400, 16, 1, App.KL.Game.Hero.Frost.Skills.ravenous_bite(3, 1))
-=======
     "X": App.KL.Game.Skill.new("Walk", 500, 16, 2, App.KL.Game.Effect.common.walk(2, 1))
     "Q": App.KL.Game.Skill.new("Ravenous Bite", 400, 16, 1, App.KL.Game.Hero.Frost.Skills.ravenous_bite(3, 2))
->>>>>>> 7a83a761
     "W": App.KL.Game.Skill.new("Summon Wall", 300, 16, 5, App.KL.Game.Hero.Frost.Skills.summon_wall(1))
     "E": App.KL.Game.Skill.new("Taunt", 700, 16, 0, App.KL.Game.Hero.Frost.Skills.taunt(2, 1))
   }
