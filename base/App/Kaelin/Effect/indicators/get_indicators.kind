////TODO: change name to App.Kaelin.Skill.get_indicators
App.Kaelin.Effect.indicators.get_indicators(
  hero_pos: App.Kaelin.Coord
  skill: App.Kaelin.Skill
  mouse_coord: App.Kaelin.Coord
  map: App.Kaelin.Map
): NatMap<App.Kaelin.Indicator>

  open skill
  //Returning each effect's List of affected coords
<<<<<<< HEAD
  result = skill.effect(hero_pos, mouse_coord, map)
  open result
  result.indicators
=======
  result = skill.effect(tick, hero_pos, mouse_coord, map)
  result@indicators
>>>>>>> 1a339691
<|MERGE_RESOLUTION|>--- conflicted
+++ resolved
@@ -8,11 +8,5 @@
 
   open skill
   //Returning each effect's List of affected coords
-<<<<<<< HEAD
   result = skill.effect(hero_pos, mouse_coord, map)
-  open result
-  result.indicators
-=======
-  result = skill.effect(tick, hero_pos, mouse_coord, map)
-  result@indicators
->>>>>>> 1a339691
+  result@indicators