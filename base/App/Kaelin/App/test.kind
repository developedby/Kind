<<<<<<< HEAD
App.Kaelin.App.test : List(Bits)
  n = Nat.to_bits(13)
  Bits.chunks_of(2, n)
=======
App.Kaelin.App.test : Maybe<Nat>
  def parser = App.Kaelin.Event.Buffer {
    App.Kaelin.Event.Buffer.push([1#8, 1#8])
    get str = App.Kaelin.Event.Buffer.next
    App.Kaelin.Event.Buffer.push([1#8])
    get str2 = App.Kaelin.Event.Buffer.next
    get str3 = App.Kaelin.Event.Buffer.next
    return str3
  }
  def k = Parser {
    get a = parser([])
    return Pair.snd!!(a)
  }
  Parser.run!(k, "FAF")
>>>>>>> fd650221
<|MERGE_RESOLUTION|>--- conflicted
+++ resolved
@@ -1,8 +1,3 @@
-<<<<<<< HEAD
-App.Kaelin.App.test : List(Bits)
-  n = Nat.to_bits(13)
-  Bits.chunks_of(2, n)
-=======
 App.Kaelin.App.test : Maybe<Nat>
   def parser = App.Kaelin.Event.Buffer {
     App.Kaelin.Event.Buffer.push([1#8, 1#8])
@@ -17,4 +12,3 @@
     return Pair.snd!!(a)
   }
   Parser.run!(k, "FAF")
->>>>>>> fd650221
