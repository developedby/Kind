App.GG.Coord: Type
  Pair<U32, U32>

App.GG.Coord.eql(a: App.GG.Coord, b: App.GG.Coord): Bool
  if a@fst =? b@fst then
    a@snd =? b@snd
  else
    false

App.GG.Coord.show(coord: App.GG.Coord): String
  let x = U32.show(coord@fst)
  let y = U32.show(coord@snd)
  "{ "| x |", "|y|" } "

//Lerp
App.GG.Coord.lerp(from: App.GG.Coord, to: App.GG.Coord, t: F64): Pair<F64, F64>
  let {xfrom, yfrom} = {U32.to_f64(from@fst), U32.to_f64(from@snd)}
  let {xto, yto} = {U32.to_f64(to@fst), U32.to_f64(to@snd)} 
  let x = F64.lerp(xfrom, xto, t)
  let y = F64.lerp(yfrom, yto, t)
  {x, y}

App.GG.Coord.lerp_2(from: App.GG.Coord, to: Pair<F64, F64>, t: F64): Pair<F64, F64>
  let {xfrom, yfrom} = {U32.to_f64(from@fst), U32.to_f64(from@snd)}
  let x = F64.lerp(xfrom, to@fst, t)
  let y = F64.lerp(yfrom, to@snd, t)
  {x, y}


App.GG.Coord.lerp_3(from: Pair<F64, F64>, to: App.GG.Coord, t: F64): Pair<F64, F64>
  let {xto, yto} = {U32.to_f64(to@fst), U32.to_f64(to@snd)} 
  let x = F64.lerp(from@fst, xto, t)
  let y = F64.lerp(from@snd, yto, t)
  {x, y}


App.GG.Coord.lerp_4(from: Pair<F64, F64>, to: Pair<F64, F64>, t: F64): Pair<F64, F64>
  let x = F64.lerp(from@fst, to@fst, t)
  let y = F64.lerp(from@snd, to@snd, t)
  {x, y}
  

//Slerp
App.GG.Coord.center_point(from: App.GG.Coord, to: App.GG.Coord): Pair<F64, F64>
  let {x1, x2} = {U32.to_f64(from@fst), U32.to_f64(to@fst)}
  let {y1, y2} = {U32.to_f64(from@snd), U32.to_f64(to@snd)}
  let mid_x = ((x1 + x2) / 2)
  let mid_y = ((y1 + y2) / 2)
  {mid_x, mid_y}


App.GG.Coord.center_point_f64(from: Pair<F64, F64>, to: Pair<F64, F64>): Pair<F64, F64>
  let mid_x = ((from@fst + to@fst) / 2)
  let mid_y = ((from@snd + to@snd) / 2)
  {mid_x, mid_y}

App.GG.Coord.center_point_extended(from: App.GG.Coord, to: App.GG.Coord, ext: F64): Pair<F64, F64>
  let center_point = App.GG.Coord.center_point(from, to)
  let cng = 1.0 + ext/100
  let new_y = center_point@snd * cng
  let x = center_point@fst
  let y = new_y
  {x, y}


App.GG.Coord.distance_between_two_points(from: Pair<F64, F64>, to: Pair<F64, F64>): F64
  let {x1, x2} = {from@fst, to@fst}
  let {y1, y2} = {from@snd, to@snd}
  let x_dif = F64.pow((x2 - x1), 2)
  let y_dif = F64.pow((y2 - y1), 2)
  let sum = x_dif + y_dif
  F64.sqrt(sum)


App.GG.Coord.slerp(from: App.GG.Coord, to: App.GG.Coord, t: F64): Pair<F64, F64>
  let center_point = App.GG.Coord.center_point(from, to)
  let angle = t * (0 - F64.pi)
  let {x1, y1} = {U32.to_f64(from@fst), U32.to_f64(from@snd)}
  let x_diff = x1 - center_point@fst
  let y_diff = y1 - center_point@snd
  let x = ((F64.cos(angle) * x_diff) - (F64.sin(angle) * y_diff)) + center_point@fst
  let y = ((F64.sin(angle) * x_diff) + (F64.cos(angle) * y_diff)) + center_point@snd
  {x , y}


App.GG.Coord.quadratic_bezier(from: App.GG.Coord, to: App.GG.Coord, pivot: Pair<F64, F64>, t: F64): Pair<F64, F64>
  let flerp = App.GG.Coord.lerp_2(from, pivot, t)
  let tlerp = App.GG.Coord.lerp_3(pivot, to, t)
  App.GG.Coord.lerp_4(flerp, tlerp, t)


App.GG.Coord.slerp_to_xy(from: App.GG.Coord, slerp: Pair<F64, F64>, v: F64): Pair<U32, U32>
  let cng = 1.0 + v/100
  let {f1, f2} = {U32.to_f64(from@fst), U32.to_f64(from@snd)}
  let {x, y} = 
    if slerp@fst >? f1 then
      {slerp@fst - f1, f2 - slerp@snd}
    else
      {f1 - slerp@fst, f2 - slerp@snd}
  let {xv, yv} = {x * cng, y * cng}
  let new_x = xv * 32
  let new_y = yv * 32
  {F64.to_u32(new_x), F64.to_u32(new_y)}

//============


App.GG.Coord.to_xy(coord: App.GG.Coord): Pair<U32, U32>
  let start = App.GG.Constants.map_starting_position
<<<<<<< HEAD
  let x = ((start@fst + (32#32 * coord@fst)) - 128#32) - 32#32
  let y = (start@snd + 32#32 * (App.GG.Constants.grid_size@snd - coord@snd)) - 128#32
=======
  let x = ((start@fst + (32#32 * coord@fst)) - 128#32) - 16
  let y = ((start@snd + 32#32 * (App.GG.Constants.grid_size@snd - coord@snd)) - 128#32) + 16
>>>>>>> 43ba2d2b
  {x, y}


App.GG.Coord.column(center: App.GG.Coord, grid: App.GG.Grid): List<App.GG.Coord>
  let result = []
  for coord:tile in grid with result:
    let x1 = center@fst
    let x2 = coord@fst
    if x1 =? x2 then 
      coord & result
    else
      result
  result
  

App.GG.Coord.mid_y(grid:App.GG.Grid): Maybe<U32>
  let size = App.GG.Grid.y_size(grid)
  let lowest_y = App.GG.Grid.lowest_y(grid)
  let highest_y = App.GG.Grid.highest_y(grid)
  if not(Nat.is_even(size)) then
    some((highest_y + lowest_y) / 2)
  else
    none
  

App.GG.Coord.distance(center: App.GG.Coord, target: App.GG.Coord): Nat
  let {x1, y1} = {center@fst, center@snd}
  let {x2, y2} = {target@fst, target@snd}
  let x1_is_greater = U32.gtn(x1, x2)
  let y1_is_greater = U32.gtn(y1, y2)
  let x_dist = 
    if x1_is_greater then 
      x1 - x2 
    else
      x2 - x1
  let y_dist = 
    if y1_is_greater then 
      y1 - y2 
    else
      y2 - y1
  U32.to_nat(x_dist + y_dist)



App.GG.Coord.front(coord: App.GG.Coord, team: App.GG.Team): App.GG.Coord
  let new_coord = 
    case team {
      blue: {coord@fst + 1, coord@snd}
      red:  {coord@fst - 1, coord@snd}
      neutral: coord
    }
  new_coord


App.GG.Coord.front_sized(coord: App.GG.Coord, team: App.GG.Team, grid: App.GG.Grid, size: Nat): List<App.GG.Coord>
  App.GG.Coord.front_sized.go(coord, [], team, grid, size)

App.GG.Coord.front_sized.go(coord: App.GG.Coord, coords: List<App.GG.Coord>, team: App.GG.Team, grid: App.GG.Grid, size: Nat): List<App.GG.Coord>
  let next_coord = App.GG.Coord.front(coord, team)
  let tile = App.GG.Grid.get(next_coord, grid)
  case size tile { 
    succ some:
      let new_list = next_coord & coords
      let new_size = size - 1
      App.GG.Coord.front_sized.go(next_coord, new_list, team, grid, new_size)
    } default coords

App.GG.Coord.furthest_tile_in_range(coord: App.GG.Coord, team: App.GG.Team, grid: App.GG.Grid, range: Nat): App.GG.Coord
  let next_coord =  App.GG.Coord.front(coord, team)
  let tile = App.GG.Grid.get(next_coord, grid)
  case range tile { 
    succ some:
      let new_range = range - 1
      App.GG.Coord.furthest_tile_in_range(next_coord, team, grid, new_range)
    } default coord
  

App.GG.Coord.can_walk(from: App.GG.Coord, destination: App.GG.Coord, grid: App.GG.Grid, restriction: Bool): Bool
  let f_tile = App.GG.Grid.get(from, grid)
  let d_tile = App.GG.Grid.get(destination, grid)
  Maybe {
    get f = f_tile
    get d = d_tile
    get f_creature = f@creature
    let result = case d@creature {
      none: 
        let not_reserved =
          case d@statuses@reserved as stt {
            none: true
            some: 
              case stt.value {
                reserved: 
                  if f_creature@id =? stt.value.id then
                    true
                  else
                    false

              }default false
          }
        if restriction then
          App.GG.Team.eql(f_creature@team, d@owner) && not_reserved
        else
          not_reserved
      some: false
    }
    return result
  } <> false

App.GG.Coord.adjacent_all(
  center: App.GG.Coord
  grid: App.GG.Grid
): List<App.GG.Coord>
  
    let above = App.GG.Coord.above(center)
    let below = App.GG.Coord.below(center)
    let {top_right, top_left} = {{above@fst + 1 , above@snd} , {above@fst - 1, above@snd}}
    let {bot_right, bot_left} = {{below@fst + 1 , below@snd} , {below@fst - 1, below@snd}}
    let {ctr_left, ctr_right} = {{center@fst + 1, center@snd}, {center@fst - 1, center@snd}}
    [
    top_left,   above   ,top_right
    ctr_left,            ctr_right
    bot_left,   below   ,bot_right
    ]


App.GG.Coord.front_all.go(
  coord: App.GG.Coord,
  coords: List<App.GG.Coord>
  team: App.GG.Team,
  grid: App.GG.Grid
): List<App.GG.Coord>
  let next_coord = 
    case team {
      blue: {coord@fst + 1, coord@snd}
      red:  {coord@fst - 1, coord@snd}
      neutral: coord
    }
  let tile = App.GG.Grid.get(next_coord, grid)
  case tile { 
    none: 
      coords
    some:
      let new_list = next_coord & coords
      App.GG.Coord.front_all.go(next_coord, new_list, team, grid)
  }

App.GG.Coord.front_all(
  coord: App.GG.Coord,
  team: App.GG.Team,
  grid: App.GG.Grid
): List<App.GG.Coord>
  App.GG.Coord.front_all.go(coord, [], team, grid)

App.GG.Coord.has_enemy(
  coord: App.GG.Coord
  team: App.GG.Team
  grid: App.GG.Grid
): Bool

  let any_creature = App.GG.Creature.get(coord, grid)
  case any_creature {
    none:
      false
    some:
      let same_team = App.GG.Team.eql(team, any_creature.value@team)
      if same_team then
        false
      else
        true
  }


App.GG.Coord.has_creature(
  coord: App.GG.Coord
  grid: App.GG.Grid
): Bool

  let any_creature = App.GG.Creature.get(coord, grid)
  case any_creature {
    none:
      false
    some:
      true
  }

App.GG.Coord.above(coord: App.GG.Coord): App.GG.Coord
  let new_coord = {coord@fst, coord@snd + 1}
  new_coord

App.GG.Coord.below(coord: App.GG.Coord): App.GG.Coord
  let new_coord = {coord@fst, coord@snd - 1}
  new_coord

App.GG.Coord.all_coords_past_center(center: App.GG.Coord, team: App.GG.Team, grid: App.GG.Grid):List<App.GG.Coord>
  let column = App.GG.Coord.column(center, grid)
  let lists =  List.map!!((x) App.GG.Coord.front_all(x, team, grid), column)
  List.flatten!(lists)

App.GG.Coord.enemy_pos(coord: App.GG.Coord, team: App.GG.Team, grid: App.GG.Grid): Maybe<App.GG.Coord>
  Maybe { 
    get creature = App.GG.Creature.get(coord, grid)
    let same_team = App.GG.Team.eql(creature@team, team)
    if same_team then
      none
    else
      some(coord)
  }

App.GG.Coord.first_enemy_in_front(team: App.GG.Team, grid: App.GG.Grid, coord: App.GG.Coord): Maybe<App.GG.Coord>
  let next = App.GG.Coord.first_enemy_in_front(team, grid)
  let new_coord = App.GG.Coord.front(coord, team)
  let tile = App.GG.Grid.get(new_coord, grid)
  without tile: none
  let creature = tile@creature
  without creature: next(new_coord)
  if App.GG.Team.eql(creature@team, team) then 
    next(new_coord)
  else
    some(new_coord)


App.GG.Coord.all_enemies_in_coords(coord: App.GG.Coord, coords: List<App.GG.Coord>, team: App.GG.Team, grid: App.GG.Grid): Maybe<List<App.GG.Coord>>
  let result = []
  for enemy_coord in coords with result:
    let enemy_pos = App.GG.Coord.enemy_pos(enemy_coord, team, grid)
    without enemy_pos: result
    enemy_pos & result

  let empty = List.is_empty<App.GG.Coord>(result)
  if empty then
    none
  else
    some(result)



App.GG.Coord.all_creature_hp(grid: App.GG.Grid): List<Pair<I32, App.GG.Coord>>
  let result = []
  for coord:tile in grid with result:
    let creature = App.GG.Creature.get(coord, grid)
    without creature: result
    {creature@hp, coord} & result
  result


App.GG.Coord.all_enemies_hp(grid: App.GG.Grid, team: App.GG.Team):List<Pair<I32, App.GG.Coord>>
  let result = []
  for coord:tile in grid with result:
    let creature = App.GG.Creature.get(coord, grid)
    without creature: result
    let same_team = App.GG.Team.eql(creature@team, team)
    if same_team then 
      result
    else
      {creature@hp, coord} & result
  result


App.GG.Coord.closest_coord(center: App.GG.Coord, coords: List<App.GG.Coord>):App.GG.Coord
  let closer = {0#32, 0#32}
  let distance = 10
  let distance_coord = Pair.new!!(distance, closer)

  for coord in coords with distance_coord:
    let new_dist = App.GG.Coord.distance(center, coord)
      if new_dist =? distance_coord@fst then // Verifies if the new_distance is same as the old one
        let y1 = distance_coord@snd@snd // Gets the current y
        let y2 = coord@snd // Gets the new Y
        let center_y = center@snd // Gets the first coordinate
        let firsty = U32.eql(center_y, y1) // Verifies if the actual Y is equal to the same in the first coordinate
        let secondy = U32.eql(center_y, y2) // Verifies if the new Y is equal to the same in the first coordinate 
        if firsty then  //If the first Y is the same as the first coordinate
          distance_coord 
        else if secondy then //If not, verifies if the second Y is the same as the first coordinate
          {new_dist, coord} 
        else 
          let y1_greater = U32.gtn(y1, y2) //Verifies which of the Ys is greater
          if y1_greater then 
            distance_coord 
          else 
            {new_dist, coord} 
      else 
        if new_dist >? distance_coord@fst then  //Verifies if the new distance is greater than the one saved currently
          distance_coord
        else
          {new_dist, coord}
    distance_coord@snd

App.GG.Coord.best_target_by_hp(coords: List<App.GG.Coord>,  grid: App.GG.Grid): Maybe<App.GG.Coord>
  let result = []
  for enemy in coords with result:
    let creature = App.GG.Creature.get(enemy, grid)
    without creature: result
    let percentage_hp = App.GG.Creature.max_hp_percentage(creature)
    {percentage_hp, enemy} & result

  App.GG.Coord.best_target_by_hp_aux(result)

App.GG.Coord.best_target_by_hp_aux(coords: List<Pair<I32, App.GG.Coord>>): Maybe<App.GG.Coord>
  case coords { 
    nil:
      none
    cons: case coords.tail { 
      nil: 
        some(coords.head@snd)
      cons: 
        let p1 = coords.head@fst
        let p2 = coords.tail.head@fst
        if p1 =? p2 then
          let x1 = coords.head@snd@fst
          let x2 = coords.tail.head@snd@fst
          if x1 =? x2 then
            let y1 = coords.head@snd@snd
            let y2 = coords.tail.head@snd@snd
            if y1 >? y2 then
              let new_list = {p1, coords.head@snd} & coords.tail.tail
              App.GG.Coord.best_target_by_hp_aux(new_list)
            else
              let new_list = {p2, coords.tail.head@snd} & coords.tail.tail
              App.GG.Coord.best_target_by_hp_aux(new_list)
          else
            let y1 = coords.head@snd@snd
            let y2 = coords.tail.head@snd@snd
            if y1 >? y2 then
              let new_list = {p1, coords.head@snd} & coords.tail.tail
              App.GG.Coord.best_target_by_hp_aux(new_list)
            else
              let new_list = {p2, coords.tail.head@snd} & coords.tail.tail
              App.GG.Coord.best_target_by_hp_aux(new_list)
        else
          if p1 >? p2 then
            let new_list = {p1, coords.head@snd} & coords.tail.tail
            App.GG.Coord.best_target_by_hp_aux(new_list)
          else
            let new_list = {p2, coords.tail.head@snd} & coords.tail.tail
            App.GG.Coord.best_target_by_hp_aux(new_list)
    }
  }


  
App.GG.Coord.next_closer(center: App.GG.Coord, target: App.GG.Coord): App.GG.Coord
  let center_x = center@fst
  let target_x = target@fst
  let same_x = U32.eql(center_x, target_x)
  if not(same_x) then
    let center_x_higher = U32.gtn(center_x, target_x)
    if center_x_higher then
      {center_x - 1, center@snd}
    else
      {center_x + 1, center@snd}
  else
    let center_y = center@snd
    let target_y = target@snd
    let same_y = U32.eql(center_y, target_y)
    if not(same_y) then
      let center_y_higher = U32.gtn(center_y, target_y)
      if center_y_higher then
        {center@fst, center@snd - 1}
      else
        {center@fst, center@snd + 1}
    else
      target

App.GG.Coord.projectile_best_target(start: App.GG.Coord, team: App.GG.Team, grid: App.GG.Grid): Maybe<App.GG.Coord>
  let closest_enemy = App.GG.Coord.closest_enemy_in_front(start, team, grid)
  without closest_enemy: none
  let list = []
  let same_column = App.GG.Coord.column(closest_enemy, grid)
  for coord in same_column with list:
    let y1 = start@snd
    let y2 = coord@snd
    let diff = if y1 >? y2 then y1 - y2 else y2 - y1
    if diff >? 1 then
      list
    else
      coord & list
  App.GG.Coord.best_target_by_hp(list, grid)

App.GG.Coord.projectile_chase(current: App.GG.Coord, target: App.GG.Coord): App.GG.Coord
  let y1 = current@snd
  let y2 = target@snd
  if y1 =? y2 then
    {current@fst + 1, current@snd}
  else if y1 >? y2 then
    {current@fst +1, current@snd - 1}
    else
      {current@fst + 1, current@snd +1}
    

App.GG.Coord.closest_enemy_in_front(center: App.GG.Coord, team: App.GG.Team, grid: App.GG.Grid): Maybe<App.GG.Coord>
  let coords = App.GG.Coord.all_coords_past_center(center, team, grid)
  let all_enemies = App.GG.Coord.all_enemies_in_coords(center, coords, team, grid)
  without all_enemies: none
  let closest_enemy = App.GG.Coord.closest_coord(center, all_enemies)
  some(closest_enemy)


App.GG.Coord.first_enemy_tile(coord: App.GG.Coord, team: App.GG.Team, grid: App.GG.Grid): Maybe<App.GG.Coord>
  let front_coord = App.GG.Coord.front(coord, team)
  let front_tile  = App.GG.Grid.get(front_coord, grid)
  without front_tile: none
  if App.GG.Team.eql(team, front_tile@owner) then
    App.GG.Coord.first_enemy_tile(front_coord, team, grid)
  else
    some(front_coord)


// returns all the coords in a coord's column, and all the columns ahead of it
App.GG.Coord.self_and_front_columns(coord: App.GG.Coord, grid: App.GG.Grid): List<App.GG.Coord>
  let tile = App.GG.Grid.get(coord, grid)
  without tile: []
  let team = tile@owner
  App.GG.Coord.self_and_front_columns.go(coord, team, grid)

App.GG.Coord.self_and_front_columns.go(coord: App.GG.Coord, team: App.GG.Team, grid: App.GG.Grid): List<App.GG.Coord>
  let list = 
    [{coord@fst, 0#32}, {coord@fst, 1#32}, {coord@fst, 2#32}]
  let exists = true
    for c in list with exists:
      let tile = App.GG.Grid.get(c, grid)
      without tile: false
      exists
  if exists then 
    App.GG.Coord.self_and_front_columns.go(App.GG.Coord.front(coord, team), team, grid) ++ list
  else
    []

<|MERGE_RESOLUTION|>--- conflicted
+++ resolved
@@ -1,544 +1,538 @@
-App.GG.Coord: Type
-  Pair<U32, U32>
-
-App.GG.Coord.eql(a: App.GG.Coord, b: App.GG.Coord): Bool
-  if a@fst =? b@fst then
-    a@snd =? b@snd
-  else
-    false
-
-App.GG.Coord.show(coord: App.GG.Coord): String
-  let x = U32.show(coord@fst)
-  let y = U32.show(coord@snd)
-  "{ "| x |", "|y|" } "
-
-//Lerp
-App.GG.Coord.lerp(from: App.GG.Coord, to: App.GG.Coord, t: F64): Pair<F64, F64>
-  let {xfrom, yfrom} = {U32.to_f64(from@fst), U32.to_f64(from@snd)}
-  let {xto, yto} = {U32.to_f64(to@fst), U32.to_f64(to@snd)} 
-  let x = F64.lerp(xfrom, xto, t)
-  let y = F64.lerp(yfrom, yto, t)
-  {x, y}
-
-App.GG.Coord.lerp_2(from: App.GG.Coord, to: Pair<F64, F64>, t: F64): Pair<F64, F64>
-  let {xfrom, yfrom} = {U32.to_f64(from@fst), U32.to_f64(from@snd)}
-  let x = F64.lerp(xfrom, to@fst, t)
-  let y = F64.lerp(yfrom, to@snd, t)
-  {x, y}
-
-
-App.GG.Coord.lerp_3(from: Pair<F64, F64>, to: App.GG.Coord, t: F64): Pair<F64, F64>
-  let {xto, yto} = {U32.to_f64(to@fst), U32.to_f64(to@snd)} 
-  let x = F64.lerp(from@fst, xto, t)
-  let y = F64.lerp(from@snd, yto, t)
-  {x, y}
-
-
-App.GG.Coord.lerp_4(from: Pair<F64, F64>, to: Pair<F64, F64>, t: F64): Pair<F64, F64>
-  let x = F64.lerp(from@fst, to@fst, t)
-  let y = F64.lerp(from@snd, to@snd, t)
-  {x, y}
-  
-
-//Slerp
-App.GG.Coord.center_point(from: App.GG.Coord, to: App.GG.Coord): Pair<F64, F64>
-  let {x1, x2} = {U32.to_f64(from@fst), U32.to_f64(to@fst)}
-  let {y1, y2} = {U32.to_f64(from@snd), U32.to_f64(to@snd)}
-  let mid_x = ((x1 + x2) / 2)
-  let mid_y = ((y1 + y2) / 2)
-  {mid_x, mid_y}
-
-
-App.GG.Coord.center_point_f64(from: Pair<F64, F64>, to: Pair<F64, F64>): Pair<F64, F64>
-  let mid_x = ((from@fst + to@fst) / 2)
-  let mid_y = ((from@snd + to@snd) / 2)
-  {mid_x, mid_y}
-
-App.GG.Coord.center_point_extended(from: App.GG.Coord, to: App.GG.Coord, ext: F64): Pair<F64, F64>
-  let center_point = App.GG.Coord.center_point(from, to)
-  let cng = 1.0 + ext/100
-  let new_y = center_point@snd * cng
-  let x = center_point@fst
-  let y = new_y
-  {x, y}
-
-
-App.GG.Coord.distance_between_two_points(from: Pair<F64, F64>, to: Pair<F64, F64>): F64
-  let {x1, x2} = {from@fst, to@fst}
-  let {y1, y2} = {from@snd, to@snd}
-  let x_dif = F64.pow((x2 - x1), 2)
-  let y_dif = F64.pow((y2 - y1), 2)
-  let sum = x_dif + y_dif
-  F64.sqrt(sum)
-
-
-App.GG.Coord.slerp(from: App.GG.Coord, to: App.GG.Coord, t: F64): Pair<F64, F64>
-  let center_point = App.GG.Coord.center_point(from, to)
-  let angle = t * (0 - F64.pi)
-  let {x1, y1} = {U32.to_f64(from@fst), U32.to_f64(from@snd)}
-  let x_diff = x1 - center_point@fst
-  let y_diff = y1 - center_point@snd
-  let x = ((F64.cos(angle) * x_diff) - (F64.sin(angle) * y_diff)) + center_point@fst
-  let y = ((F64.sin(angle) * x_diff) + (F64.cos(angle) * y_diff)) + center_point@snd
-  {x , y}
-
-
-App.GG.Coord.quadratic_bezier(from: App.GG.Coord, to: App.GG.Coord, pivot: Pair<F64, F64>, t: F64): Pair<F64, F64>
-  let flerp = App.GG.Coord.lerp_2(from, pivot, t)
-  let tlerp = App.GG.Coord.lerp_3(pivot, to, t)
-  App.GG.Coord.lerp_4(flerp, tlerp, t)
-
-
-App.GG.Coord.slerp_to_xy(from: App.GG.Coord, slerp: Pair<F64, F64>, v: F64): Pair<U32, U32>
-  let cng = 1.0 + v/100
-  let {f1, f2} = {U32.to_f64(from@fst), U32.to_f64(from@snd)}
-  let {x, y} = 
-    if slerp@fst >? f1 then
-      {slerp@fst - f1, f2 - slerp@snd}
-    else
-      {f1 - slerp@fst, f2 - slerp@snd}
-  let {xv, yv} = {x * cng, y * cng}
-  let new_x = xv * 32
-  let new_y = yv * 32
-  {F64.to_u32(new_x), F64.to_u32(new_y)}
-
-//============
-
-
-App.GG.Coord.to_xy(coord: App.GG.Coord): Pair<U32, U32>
-  let start = App.GG.Constants.map_starting_position
-<<<<<<< HEAD
-  let x = ((start@fst + (32#32 * coord@fst)) - 128#32) - 32#32
-  let y = (start@snd + 32#32 * (App.GG.Constants.grid_size@snd - coord@snd)) - 128#32
-=======
-  let x = ((start@fst + (32#32 * coord@fst)) - 128#32) - 16
-  let y = ((start@snd + 32#32 * (App.GG.Constants.grid_size@snd - coord@snd)) - 128#32) + 16
->>>>>>> 43ba2d2b
-  {x, y}
-
-
-App.GG.Coord.column(center: App.GG.Coord, grid: App.GG.Grid): List<App.GG.Coord>
-  let result = []
-  for coord:tile in grid with result:
-    let x1 = center@fst
-    let x2 = coord@fst
-    if x1 =? x2 then 
-      coord & result
-    else
-      result
-  result
-  
-
-App.GG.Coord.mid_y(grid:App.GG.Grid): Maybe<U32>
-  let size = App.GG.Grid.y_size(grid)
-  let lowest_y = App.GG.Grid.lowest_y(grid)
-  let highest_y = App.GG.Grid.highest_y(grid)
-  if not(Nat.is_even(size)) then
-    some((highest_y + lowest_y) / 2)
-  else
-    none
-  
-
-App.GG.Coord.distance(center: App.GG.Coord, target: App.GG.Coord): Nat
-  let {x1, y1} = {center@fst, center@snd}
-  let {x2, y2} = {target@fst, target@snd}
-  let x1_is_greater = U32.gtn(x1, x2)
-  let y1_is_greater = U32.gtn(y1, y2)
-  let x_dist = 
-    if x1_is_greater then 
-      x1 - x2 
-    else
-      x2 - x1
-  let y_dist = 
-    if y1_is_greater then 
-      y1 - y2 
-    else
-      y2 - y1
-  U32.to_nat(x_dist + y_dist)
-
-
-
-App.GG.Coord.front(coord: App.GG.Coord, team: App.GG.Team): App.GG.Coord
-  let new_coord = 
-    case team {
-      blue: {coord@fst + 1, coord@snd}
-      red:  {coord@fst - 1, coord@snd}
-      neutral: coord
-    }
-  new_coord
-
-
-App.GG.Coord.front_sized(coord: App.GG.Coord, team: App.GG.Team, grid: App.GG.Grid, size: Nat): List<App.GG.Coord>
-  App.GG.Coord.front_sized.go(coord, [], team, grid, size)
-
-App.GG.Coord.front_sized.go(coord: App.GG.Coord, coords: List<App.GG.Coord>, team: App.GG.Team, grid: App.GG.Grid, size: Nat): List<App.GG.Coord>
-  let next_coord = App.GG.Coord.front(coord, team)
-  let tile = App.GG.Grid.get(next_coord, grid)
-  case size tile { 
-    succ some:
-      let new_list = next_coord & coords
-      let new_size = size - 1
-      App.GG.Coord.front_sized.go(next_coord, new_list, team, grid, new_size)
-    } default coords
-
-App.GG.Coord.furthest_tile_in_range(coord: App.GG.Coord, team: App.GG.Team, grid: App.GG.Grid, range: Nat): App.GG.Coord
-  let next_coord =  App.GG.Coord.front(coord, team)
-  let tile = App.GG.Grid.get(next_coord, grid)
-  case range tile { 
-    succ some:
-      let new_range = range - 1
-      App.GG.Coord.furthest_tile_in_range(next_coord, team, grid, new_range)
-    } default coord
-  
-
-App.GG.Coord.can_walk(from: App.GG.Coord, destination: App.GG.Coord, grid: App.GG.Grid, restriction: Bool): Bool
-  let f_tile = App.GG.Grid.get(from, grid)
-  let d_tile = App.GG.Grid.get(destination, grid)
-  Maybe {
-    get f = f_tile
-    get d = d_tile
-    get f_creature = f@creature
-    let result = case d@creature {
-      none: 
-        let not_reserved =
-          case d@statuses@reserved as stt {
-            none: true
-            some: 
-              case stt.value {
-                reserved: 
-                  if f_creature@id =? stt.value.id then
-                    true
-                  else
-                    false
-
-              }default false
-          }
-        if restriction then
-          App.GG.Team.eql(f_creature@team, d@owner) && not_reserved
-        else
-          not_reserved
-      some: false
-    }
-    return result
-  } <> false
-
-App.GG.Coord.adjacent_all(
-  center: App.GG.Coord
-  grid: App.GG.Grid
-): List<App.GG.Coord>
-  
-    let above = App.GG.Coord.above(center)
-    let below = App.GG.Coord.below(center)
-    let {top_right, top_left} = {{above@fst + 1 , above@snd} , {above@fst - 1, above@snd}}
-    let {bot_right, bot_left} = {{below@fst + 1 , below@snd} , {below@fst - 1, below@snd}}
-    let {ctr_left, ctr_right} = {{center@fst + 1, center@snd}, {center@fst - 1, center@snd}}
-    [
-    top_left,   above   ,top_right
-    ctr_left,            ctr_right
-    bot_left,   below   ,bot_right
-    ]
-
-
-App.GG.Coord.front_all.go(
-  coord: App.GG.Coord,
-  coords: List<App.GG.Coord>
-  team: App.GG.Team,
-  grid: App.GG.Grid
-): List<App.GG.Coord>
-  let next_coord = 
-    case team {
-      blue: {coord@fst + 1, coord@snd}
-      red:  {coord@fst - 1, coord@snd}
-      neutral: coord
-    }
-  let tile = App.GG.Grid.get(next_coord, grid)
-  case tile { 
-    none: 
-      coords
-    some:
-      let new_list = next_coord & coords
-      App.GG.Coord.front_all.go(next_coord, new_list, team, grid)
-  }
-
-App.GG.Coord.front_all(
-  coord: App.GG.Coord,
-  team: App.GG.Team,
-  grid: App.GG.Grid
-): List<App.GG.Coord>
-  App.GG.Coord.front_all.go(coord, [], team, grid)
-
-App.GG.Coord.has_enemy(
-  coord: App.GG.Coord
-  team: App.GG.Team
-  grid: App.GG.Grid
-): Bool
-
-  let any_creature = App.GG.Creature.get(coord, grid)
-  case any_creature {
-    none:
-      false
-    some:
-      let same_team = App.GG.Team.eql(team, any_creature.value@team)
-      if same_team then
-        false
-      else
-        true
-  }
-
-
-App.GG.Coord.has_creature(
-  coord: App.GG.Coord
-  grid: App.GG.Grid
-): Bool
-
-  let any_creature = App.GG.Creature.get(coord, grid)
-  case any_creature {
-    none:
-      false
-    some:
-      true
-  }
-
-App.GG.Coord.above(coord: App.GG.Coord): App.GG.Coord
-  let new_coord = {coord@fst, coord@snd + 1}
-  new_coord
-
-App.GG.Coord.below(coord: App.GG.Coord): App.GG.Coord
-  let new_coord = {coord@fst, coord@snd - 1}
-  new_coord
-
-App.GG.Coord.all_coords_past_center(center: App.GG.Coord, team: App.GG.Team, grid: App.GG.Grid):List<App.GG.Coord>
-  let column = App.GG.Coord.column(center, grid)
-  let lists =  List.map!!((x) App.GG.Coord.front_all(x, team, grid), column)
-  List.flatten!(lists)
-
-App.GG.Coord.enemy_pos(coord: App.GG.Coord, team: App.GG.Team, grid: App.GG.Grid): Maybe<App.GG.Coord>
-  Maybe { 
-    get creature = App.GG.Creature.get(coord, grid)
-    let same_team = App.GG.Team.eql(creature@team, team)
-    if same_team then
-      none
-    else
-      some(coord)
-  }
-
-App.GG.Coord.first_enemy_in_front(team: App.GG.Team, grid: App.GG.Grid, coord: App.GG.Coord): Maybe<App.GG.Coord>
-  let next = App.GG.Coord.first_enemy_in_front(team, grid)
-  let new_coord = App.GG.Coord.front(coord, team)
-  let tile = App.GG.Grid.get(new_coord, grid)
-  without tile: none
-  let creature = tile@creature
-  without creature: next(new_coord)
-  if App.GG.Team.eql(creature@team, team) then 
-    next(new_coord)
-  else
-    some(new_coord)
-
-
-App.GG.Coord.all_enemies_in_coords(coord: App.GG.Coord, coords: List<App.GG.Coord>, team: App.GG.Team, grid: App.GG.Grid): Maybe<List<App.GG.Coord>>
-  let result = []
-  for enemy_coord in coords with result:
-    let enemy_pos = App.GG.Coord.enemy_pos(enemy_coord, team, grid)
-    without enemy_pos: result
-    enemy_pos & result
-
-  let empty = List.is_empty<App.GG.Coord>(result)
-  if empty then
-    none
-  else
-    some(result)
-
-
-
-App.GG.Coord.all_creature_hp(grid: App.GG.Grid): List<Pair<I32, App.GG.Coord>>
-  let result = []
-  for coord:tile in grid with result:
-    let creature = App.GG.Creature.get(coord, grid)
-    without creature: result
-    {creature@hp, coord} & result
-  result
-
-
-App.GG.Coord.all_enemies_hp(grid: App.GG.Grid, team: App.GG.Team):List<Pair<I32, App.GG.Coord>>
-  let result = []
-  for coord:tile in grid with result:
-    let creature = App.GG.Creature.get(coord, grid)
-    without creature: result
-    let same_team = App.GG.Team.eql(creature@team, team)
-    if same_team then 
-      result
-    else
-      {creature@hp, coord} & result
-  result
-
-
-App.GG.Coord.closest_coord(center: App.GG.Coord, coords: List<App.GG.Coord>):App.GG.Coord
-  let closer = {0#32, 0#32}
-  let distance = 10
-  let distance_coord = Pair.new!!(distance, closer)
-
-  for coord in coords with distance_coord:
-    let new_dist = App.GG.Coord.distance(center, coord)
-      if new_dist =? distance_coord@fst then // Verifies if the new_distance is same as the old one
-        let y1 = distance_coord@snd@snd // Gets the current y
-        let y2 = coord@snd // Gets the new Y
-        let center_y = center@snd // Gets the first coordinate
-        let firsty = U32.eql(center_y, y1) // Verifies if the actual Y is equal to the same in the first coordinate
-        let secondy = U32.eql(center_y, y2) // Verifies if the new Y is equal to the same in the first coordinate 
-        if firsty then  //If the first Y is the same as the first coordinate
-          distance_coord 
-        else if secondy then //If not, verifies if the second Y is the same as the first coordinate
-          {new_dist, coord} 
-        else 
-          let y1_greater = U32.gtn(y1, y2) //Verifies which of the Ys is greater
-          if y1_greater then 
-            distance_coord 
-          else 
-            {new_dist, coord} 
-      else 
-        if new_dist >? distance_coord@fst then  //Verifies if the new distance is greater than the one saved currently
-          distance_coord
-        else
-          {new_dist, coord}
-    distance_coord@snd
-
-App.GG.Coord.best_target_by_hp(coords: List<App.GG.Coord>,  grid: App.GG.Grid): Maybe<App.GG.Coord>
-  let result = []
-  for enemy in coords with result:
-    let creature = App.GG.Creature.get(enemy, grid)
-    without creature: result
-    let percentage_hp = App.GG.Creature.max_hp_percentage(creature)
-    {percentage_hp, enemy} & result
-
-  App.GG.Coord.best_target_by_hp_aux(result)
-
-App.GG.Coord.best_target_by_hp_aux(coords: List<Pair<I32, App.GG.Coord>>): Maybe<App.GG.Coord>
-  case coords { 
-    nil:
-      none
-    cons: case coords.tail { 
-      nil: 
-        some(coords.head@snd)
-      cons: 
-        let p1 = coords.head@fst
-        let p2 = coords.tail.head@fst
-        if p1 =? p2 then
-          let x1 = coords.head@snd@fst
-          let x2 = coords.tail.head@snd@fst
-          if x1 =? x2 then
-            let y1 = coords.head@snd@snd
-            let y2 = coords.tail.head@snd@snd
-            if y1 >? y2 then
-              let new_list = {p1, coords.head@snd} & coords.tail.tail
-              App.GG.Coord.best_target_by_hp_aux(new_list)
-            else
-              let new_list = {p2, coords.tail.head@snd} & coords.tail.tail
-              App.GG.Coord.best_target_by_hp_aux(new_list)
-          else
-            let y1 = coords.head@snd@snd
-            let y2 = coords.tail.head@snd@snd
-            if y1 >? y2 then
-              let new_list = {p1, coords.head@snd} & coords.tail.tail
-              App.GG.Coord.best_target_by_hp_aux(new_list)
-            else
-              let new_list = {p2, coords.tail.head@snd} & coords.tail.tail
-              App.GG.Coord.best_target_by_hp_aux(new_list)
-        else
-          if p1 >? p2 then
-            let new_list = {p1, coords.head@snd} & coords.tail.tail
-            App.GG.Coord.best_target_by_hp_aux(new_list)
-          else
-            let new_list = {p2, coords.tail.head@snd} & coords.tail.tail
-            App.GG.Coord.best_target_by_hp_aux(new_list)
-    }
-  }
-
-
-  
-App.GG.Coord.next_closer(center: App.GG.Coord, target: App.GG.Coord): App.GG.Coord
-  let center_x = center@fst
-  let target_x = target@fst
-  let same_x = U32.eql(center_x, target_x)
-  if not(same_x) then
-    let center_x_higher = U32.gtn(center_x, target_x)
-    if center_x_higher then
-      {center_x - 1, center@snd}
-    else
-      {center_x + 1, center@snd}
-  else
-    let center_y = center@snd
-    let target_y = target@snd
-    let same_y = U32.eql(center_y, target_y)
-    if not(same_y) then
-      let center_y_higher = U32.gtn(center_y, target_y)
-      if center_y_higher then
-        {center@fst, center@snd - 1}
-      else
-        {center@fst, center@snd + 1}
-    else
-      target
-
-App.GG.Coord.projectile_best_target(start: App.GG.Coord, team: App.GG.Team, grid: App.GG.Grid): Maybe<App.GG.Coord>
-  let closest_enemy = App.GG.Coord.closest_enemy_in_front(start, team, grid)
-  without closest_enemy: none
-  let list = []
-  let same_column = App.GG.Coord.column(closest_enemy, grid)
-  for coord in same_column with list:
-    let y1 = start@snd
-    let y2 = coord@snd
-    let diff = if y1 >? y2 then y1 - y2 else y2 - y1
-    if diff >? 1 then
-      list
-    else
-      coord & list
-  App.GG.Coord.best_target_by_hp(list, grid)
-
-App.GG.Coord.projectile_chase(current: App.GG.Coord, target: App.GG.Coord): App.GG.Coord
-  let y1 = current@snd
-  let y2 = target@snd
-  if y1 =? y2 then
-    {current@fst + 1, current@snd}
-  else if y1 >? y2 then
-    {current@fst +1, current@snd - 1}
-    else
-      {current@fst + 1, current@snd +1}
-    
-
-App.GG.Coord.closest_enemy_in_front(center: App.GG.Coord, team: App.GG.Team, grid: App.GG.Grid): Maybe<App.GG.Coord>
-  let coords = App.GG.Coord.all_coords_past_center(center, team, grid)
-  let all_enemies = App.GG.Coord.all_enemies_in_coords(center, coords, team, grid)
-  without all_enemies: none
-  let closest_enemy = App.GG.Coord.closest_coord(center, all_enemies)
-  some(closest_enemy)
-
-
-App.GG.Coord.first_enemy_tile(coord: App.GG.Coord, team: App.GG.Team, grid: App.GG.Grid): Maybe<App.GG.Coord>
-  let front_coord = App.GG.Coord.front(coord, team)
-  let front_tile  = App.GG.Grid.get(front_coord, grid)
-  without front_tile: none
-  if App.GG.Team.eql(team, front_tile@owner) then
-    App.GG.Coord.first_enemy_tile(front_coord, team, grid)
-  else
-    some(front_coord)
-
-
-// returns all the coords in a coord's column, and all the columns ahead of it
-App.GG.Coord.self_and_front_columns(coord: App.GG.Coord, grid: App.GG.Grid): List<App.GG.Coord>
-  let tile = App.GG.Grid.get(coord, grid)
-  without tile: []
-  let team = tile@owner
-  App.GG.Coord.self_and_front_columns.go(coord, team, grid)
-
-App.GG.Coord.self_and_front_columns.go(coord: App.GG.Coord, team: App.GG.Team, grid: App.GG.Grid): List<App.GG.Coord>
-  let list = 
-    [{coord@fst, 0#32}, {coord@fst, 1#32}, {coord@fst, 2#32}]
-  let exists = true
-    for c in list with exists:
-      let tile = App.GG.Grid.get(c, grid)
-      without tile: false
-      exists
-  if exists then 
-    App.GG.Coord.self_and_front_columns.go(App.GG.Coord.front(coord, team), team, grid) ++ list
-  else
-    []
-
+App.GG.Coord: Type
+  Pair<U32, U32>
+
+App.GG.Coord.eql(a: App.GG.Coord, b: App.GG.Coord): Bool
+  if a@fst =? b@fst then
+    a@snd =? b@snd
+  else
+    false
+
+App.GG.Coord.show(coord: App.GG.Coord): String
+  let x = U32.show(coord@fst)
+  let y = U32.show(coord@snd)
+  "{ "| x |", "|y|" } "
+
+//Lerp
+App.GG.Coord.lerp(from: App.GG.Coord, to: App.GG.Coord, t: F64): Pair<F64, F64>
+  let {xfrom, yfrom} = {U32.to_f64(from@fst), U32.to_f64(from@snd)}
+  let {xto, yto} = {U32.to_f64(to@fst), U32.to_f64(to@snd)} 
+  let x = F64.lerp(xfrom, xto, t)
+  let y = F64.lerp(yfrom, yto, t)
+  {x, y}
+
+App.GG.Coord.lerp_2(from: App.GG.Coord, to: Pair<F64, F64>, t: F64): Pair<F64, F64>
+  let {xfrom, yfrom} = {U32.to_f64(from@fst), U32.to_f64(from@snd)}
+  let x = F64.lerp(xfrom, to@fst, t)
+  let y = F64.lerp(yfrom, to@snd, t)
+  {x, y}
+
+
+App.GG.Coord.lerp_3(from: Pair<F64, F64>, to: App.GG.Coord, t: F64): Pair<F64, F64>
+  let {xto, yto} = {U32.to_f64(to@fst), U32.to_f64(to@snd)} 
+  let x = F64.lerp(from@fst, xto, t)
+  let y = F64.lerp(from@snd, yto, t)
+  {x, y}
+
+
+App.GG.Coord.lerp_4(from: Pair<F64, F64>, to: Pair<F64, F64>, t: F64): Pair<F64, F64>
+  let x = F64.lerp(from@fst, to@fst, t)
+  let y = F64.lerp(from@snd, to@snd, t)
+  {x, y}
+  
+
+//Slerp
+App.GG.Coord.center_point(from: App.GG.Coord, to: App.GG.Coord): Pair<F64, F64>
+  let {x1, x2} = {U32.to_f64(from@fst), U32.to_f64(to@fst)}
+  let {y1, y2} = {U32.to_f64(from@snd), U32.to_f64(to@snd)}
+  let mid_x = ((x1 + x2) / 2)
+  let mid_y = ((y1 + y2) / 2)
+  {mid_x, mid_y}
+
+
+App.GG.Coord.center_point_f64(from: Pair<F64, F64>, to: Pair<F64, F64>): Pair<F64, F64>
+  let mid_x = ((from@fst + to@fst) / 2)
+  let mid_y = ((from@snd + to@snd) / 2)
+  {mid_x, mid_y}
+
+App.GG.Coord.center_point_extended(from: App.GG.Coord, to: App.GG.Coord, ext: F64): Pair<F64, F64>
+  let center_point = App.GG.Coord.center_point(from, to)
+  let new_y = center_point@snd + ext
+  let x = center_point@fst
+  let y = new_y
+  {x, y}
+
+
+App.GG.Coord.distance_between_two_points(from: Pair<F64, F64>, to: Pair<F64, F64>): F64
+  let {x1, x2} = {from@fst, to@fst}
+  let {y1, y2} = {from@snd, to@snd}
+  let x_dif = F64.pow((x2 - x1), 2)
+  let y_dif = F64.pow((y2 - y1), 2)
+  let sum = x_dif + y_dif
+  F64.sqrt(sum)
+
+
+App.GG.Coord.slerp(from: App.GG.Coord, to: App.GG.Coord, t: F64): Pair<F64, F64>
+  let center_point = App.GG.Coord.center_point(from, to)
+  let angle = t * (0 - F64.pi)
+  let {x1, y1} = {U32.to_f64(from@fst), U32.to_f64(from@snd)}
+  let x_diff = x1 - center_point@fst
+  let y_diff = y1 - center_point@snd
+  let x = ((F64.cos(angle) * x_diff) - (F64.sin(angle) * y_diff)) + center_point@fst
+  let y = ((F64.sin(angle) * x_diff) + (F64.cos(angle) * y_diff)) + center_point@snd
+  {x , y}
+
+
+App.GG.Coord.quadratic_bezier(from: App.GG.Coord, to: App.GG.Coord, pivot: Pair<F64, F64>, t: F64): Pair<F64, F64>
+  let flerp = App.GG.Coord.lerp_2(from, pivot, t)
+  let tlerp = App.GG.Coord.lerp_3(pivot, to, t)
+  App.GG.Coord.lerp_4(flerp, tlerp, t)
+
+
+App.GG.Coord.slerp_to_xy(from: App.GG.Coord, slerp: Pair<F64, F64>, v: F64): Pair<U32, U32>
+  let cng = 1.0 + v/100
+  let {f1, f2} = {U32.to_f64(from@fst), U32.to_f64(from@snd)}
+  let {x, y} = 
+    if slerp@fst >? f1 then
+      {slerp@fst - f1, f2 - slerp@snd}
+    else
+      {f1 - slerp@fst, f2 - slerp@snd}
+  let {xv, yv} = {x * cng, y * cng}
+  let new_x = xv * 32
+  let new_y = yv * 32
+  {F64.to_u32(new_x), F64.to_u32(new_y)}
+
+//============
+
+
+App.GG.Coord.to_xy(coord: App.GG.Coord): Pair<U32, U32>
+  let start = App.GG.Constants.map_starting_position
+  let x = ((start@fst + (32#32 * coord@fst)) - 128#32) - 16
+  let y = ((start@snd + 32#32 * (App.GG.Constants.grid_size@snd - coord@snd)) - 128#32) + 16
+  {x, y}
+
+
+App.GG.Coord.column(center: App.GG.Coord, grid: App.GG.Grid): List<App.GG.Coord>
+  let result = []
+  for coord:tile in grid with result:
+    let x1 = center@fst
+    let x2 = coord@fst
+    if x1 =? x2 then 
+      coord & result
+    else
+      result
+  result
+  
+
+App.GG.Coord.mid_y(grid:App.GG.Grid): Maybe<U32>
+  let size = App.GG.Grid.y_size(grid)
+  let lowest_y = App.GG.Grid.lowest_y(grid)
+  let highest_y = App.GG.Grid.highest_y(grid)
+  if not(Nat.is_even(size)) then
+    some((highest_y + lowest_y) / 2)
+  else
+    none
+  
+
+App.GG.Coord.distance(center: App.GG.Coord, target: App.GG.Coord): Nat
+  let {x1, y1} = {center@fst, center@snd}
+  let {x2, y2} = {target@fst, target@snd}
+  let x1_is_greater = U32.gtn(x1, x2)
+  let y1_is_greater = U32.gtn(y1, y2)
+  let x_dist = 
+    if x1_is_greater then 
+      x1 - x2 
+    else
+      x2 - x1
+  let y_dist = 
+    if y1_is_greater then 
+      y1 - y2 
+    else
+      y2 - y1
+  U32.to_nat(x_dist + y_dist)
+
+
+
+App.GG.Coord.front(coord: App.GG.Coord, team: App.GG.Team): App.GG.Coord
+  let new_coord = 
+    case team {
+      blue: {coord@fst + 1, coord@snd}
+      red:  {coord@fst - 1, coord@snd}
+      neutral: coord
+    }
+  new_coord
+
+
+App.GG.Coord.front_sized(coord: App.GG.Coord, team: App.GG.Team, grid: App.GG.Grid, size: Nat): List<App.GG.Coord>
+  App.GG.Coord.front_sized.go(coord, [], team, grid, size)
+
+App.GG.Coord.front_sized.go(coord: App.GG.Coord, coords: List<App.GG.Coord>, team: App.GG.Team, grid: App.GG.Grid, size: Nat): List<App.GG.Coord>
+  let next_coord = App.GG.Coord.front(coord, team)
+  let tile = App.GG.Grid.get(next_coord, grid)
+  case size tile { 
+    succ some:
+      let new_list = next_coord & coords
+      let new_size = size - 1
+      App.GG.Coord.front_sized.go(next_coord, new_list, team, grid, new_size)
+    } default coords
+
+App.GG.Coord.furthest_tile_in_range(coord: App.GG.Coord, team: App.GG.Team, grid: App.GG.Grid, range: Nat): App.GG.Coord
+  let next_coord =  App.GG.Coord.front(coord, team)
+  let tile = App.GG.Grid.get(next_coord, grid)
+  case range tile { 
+    succ some:
+      let new_range = range - 1
+      App.GG.Coord.furthest_tile_in_range(next_coord, team, grid, new_range)
+    } default coord
+  
+
+App.GG.Coord.can_walk(from: App.GG.Coord, destination: App.GG.Coord, grid: App.GG.Grid, restriction: Bool): Bool
+  let f_tile = App.GG.Grid.get(from, grid)
+  let d_tile = App.GG.Grid.get(destination, grid)
+  Maybe {
+    get f = f_tile
+    get d = d_tile
+    get f_creature = f@creature
+    let result = case d@creature {
+      none: 
+        let not_reserved =
+          case d@statuses@reserved as stt {
+            none: true
+            some: 
+              case stt.value {
+                reserved: 
+                  if f_creature@id =? stt.value.id then
+                    true
+                  else
+                    false
+
+              }default false
+          }
+        if restriction then
+          App.GG.Team.eql(f_creature@team, d@owner) && not_reserved
+        else
+          not_reserved
+      some: false
+    }
+    return result
+  } <> false
+
+App.GG.Coord.adjacent_all(
+  center: App.GG.Coord
+  grid: App.GG.Grid
+): List<App.GG.Coord>
+  
+    let above = App.GG.Coord.above(center)
+    let below = App.GG.Coord.below(center)
+    let {top_right, top_left} = {{above@fst + 1 , above@snd} , {above@fst - 1, above@snd}}
+    let {bot_right, bot_left} = {{below@fst + 1 , below@snd} , {below@fst - 1, below@snd}}
+    let {ctr_left, ctr_right} = {{center@fst + 1, center@snd}, {center@fst - 1, center@snd}}
+    [
+    top_left,   above   ,top_right
+    ctr_left,            ctr_right
+    bot_left,   below   ,bot_right
+    ]
+
+
+App.GG.Coord.front_all.go(
+  coord: App.GG.Coord,
+  coords: List<App.GG.Coord>
+  team: App.GG.Team,
+  grid: App.GG.Grid
+): List<App.GG.Coord>
+  let next_coord = 
+    case team {
+      blue: {coord@fst + 1, coord@snd}
+      red:  {coord@fst - 1, coord@snd}
+      neutral: coord
+    }
+  let tile = App.GG.Grid.get(next_coord, grid)
+  case tile { 
+    none: 
+      coords
+    some:
+      let new_list = next_coord & coords
+      App.GG.Coord.front_all.go(next_coord, new_list, team, grid)
+  }
+
+App.GG.Coord.front_all(
+  coord: App.GG.Coord,
+  team: App.GG.Team,
+  grid: App.GG.Grid
+): List<App.GG.Coord>
+  App.GG.Coord.front_all.go(coord, [], team, grid)
+
+App.GG.Coord.has_enemy(
+  coord: App.GG.Coord
+  team: App.GG.Team
+  grid: App.GG.Grid
+): Bool
+
+  let any_creature = App.GG.Creature.get(coord, grid)
+  case any_creature {
+    none:
+      false
+    some:
+      let same_team = App.GG.Team.eql(team, any_creature.value@team)
+      if same_team then
+        false
+      else
+        true
+  }
+
+
+App.GG.Coord.has_creature(
+  coord: App.GG.Coord
+  grid: App.GG.Grid
+): Bool
+
+  let any_creature = App.GG.Creature.get(coord, grid)
+  case any_creature {
+    none:
+      false
+    some:
+      true
+  }
+
+App.GG.Coord.above(coord: App.GG.Coord): App.GG.Coord
+  let new_coord = {coord@fst, coord@snd + 1}
+  new_coord
+
+App.GG.Coord.below(coord: App.GG.Coord): App.GG.Coord
+  let new_coord = {coord@fst, coord@snd - 1}
+  new_coord
+
+App.GG.Coord.all_coords_past_center(center: App.GG.Coord, team: App.GG.Team, grid: App.GG.Grid):List<App.GG.Coord>
+  let column = App.GG.Coord.column(center, grid)
+  let lists =  List.map!!((x) App.GG.Coord.front_all(x, team, grid), column)
+  List.flatten!(lists)
+
+App.GG.Coord.enemy_pos(coord: App.GG.Coord, team: App.GG.Team, grid: App.GG.Grid): Maybe<App.GG.Coord>
+  Maybe { 
+    get creature = App.GG.Creature.get(coord, grid)
+    let same_team = App.GG.Team.eql(creature@team, team)
+    if same_team then
+      none
+    else
+      some(coord)
+  }
+
+App.GG.Coord.first_enemy_in_front(team: App.GG.Team, grid: App.GG.Grid, coord: App.GG.Coord): Maybe<App.GG.Coord>
+  let next = App.GG.Coord.first_enemy_in_front(team, grid)
+  let new_coord = App.GG.Coord.front(coord, team)
+  let tile = App.GG.Grid.get(new_coord, grid)
+  without tile: none
+  let creature = tile@creature
+  without creature: next(new_coord)
+  if App.GG.Team.eql(creature@team, team) then 
+    next(new_coord)
+  else
+    some(new_coord)
+
+
+App.GG.Coord.all_enemies_in_coords(coord: App.GG.Coord, coords: List<App.GG.Coord>, team: App.GG.Team, grid: App.GG.Grid): Maybe<List<App.GG.Coord>>
+  let result = []
+  for enemy_coord in coords with result:
+    let enemy_pos = App.GG.Coord.enemy_pos(enemy_coord, team, grid)
+    without enemy_pos: result
+    enemy_pos & result
+
+  let empty = List.is_empty<App.GG.Coord>(result)
+  if empty then
+    none
+  else
+    some(result)
+
+
+
+App.GG.Coord.all_creature_hp(grid: App.GG.Grid): List<Pair<I32, App.GG.Coord>>
+  let result = []
+  for coord:tile in grid with result:
+    let creature = App.GG.Creature.get(coord, grid)
+    without creature: result
+    {creature@hp, coord} & result
+  result
+
+
+App.GG.Coord.all_enemies_hp(grid: App.GG.Grid, team: App.GG.Team):List<Pair<I32, App.GG.Coord>>
+  let result = []
+  for coord:tile in grid with result:
+    let creature = App.GG.Creature.get(coord, grid)
+    without creature: result
+    let same_team = App.GG.Team.eql(creature@team, team)
+    if same_team then 
+      result
+    else
+      {creature@hp, coord} & result
+  result
+
+
+App.GG.Coord.closest_coord(center: App.GG.Coord, coords: List<App.GG.Coord>):App.GG.Coord
+  let closer = {0#32, 0#32}
+  let distance = 10
+  let distance_coord = Pair.new!!(distance, closer)
+
+  for coord in coords with distance_coord:
+    let new_dist = App.GG.Coord.distance(center, coord)
+      if new_dist =? distance_coord@fst then // Verifies if the new_distance is same as the old one
+        let y1 = distance_coord@snd@snd // Gets the current y
+        let y2 = coord@snd // Gets the new Y
+        let center_y = center@snd // Gets the first coordinate
+        let firsty = U32.eql(center_y, y1) // Verifies if the actual Y is equal to the same in the first coordinate
+        let secondy = U32.eql(center_y, y2) // Verifies if the new Y is equal to the same in the first coordinate 
+        if firsty then  //If the first Y is the same as the first coordinate
+          distance_coord 
+        else if secondy then //If not, verifies if the second Y is the same as the first coordinate
+          {new_dist, coord} 
+        else 
+          let y1_greater = U32.gtn(y1, y2) //Verifies which of the Ys is greater
+          if y1_greater then 
+            distance_coord 
+          else 
+            {new_dist, coord} 
+      else 
+        if new_dist >? distance_coord@fst then  //Verifies if the new distance is greater than the one saved currently
+          distance_coord
+        else
+          {new_dist, coord}
+    distance_coord@snd
+
+App.GG.Coord.best_target_by_hp(coords: List<App.GG.Coord>,  grid: App.GG.Grid): Maybe<App.GG.Coord>
+  let result = []
+  for enemy in coords with result:
+    let creature = App.GG.Creature.get(enemy, grid)
+    without creature: result
+    let percentage_hp = App.GG.Creature.max_hp_percentage(creature)
+    {percentage_hp, enemy} & result
+
+  App.GG.Coord.best_target_by_hp_aux(result)
+
+App.GG.Coord.best_target_by_hp_aux(coords: List<Pair<I32, App.GG.Coord>>): Maybe<App.GG.Coord>
+  case coords { 
+    nil:
+      none
+    cons: case coords.tail { 
+      nil: 
+        some(coords.head@snd)
+      cons: 
+        let p1 = coords.head@fst
+        let p2 = coords.tail.head@fst
+        if p1 =? p2 then
+          let x1 = coords.head@snd@fst
+          let x2 = coords.tail.head@snd@fst
+          if x1 =? x2 then
+            let y1 = coords.head@snd@snd
+            let y2 = coords.tail.head@snd@snd
+            if y1 >? y2 then
+              let new_list = {p1, coords.head@snd} & coords.tail.tail
+              App.GG.Coord.best_target_by_hp_aux(new_list)
+            else
+              let new_list = {p2, coords.tail.head@snd} & coords.tail.tail
+              App.GG.Coord.best_target_by_hp_aux(new_list)
+          else
+            let y1 = coords.head@snd@snd
+            let y2 = coords.tail.head@snd@snd
+            if y1 >? y2 then
+              let new_list = {p1, coords.head@snd} & coords.tail.tail
+              App.GG.Coord.best_target_by_hp_aux(new_list)
+            else
+              let new_list = {p2, coords.tail.head@snd} & coords.tail.tail
+              App.GG.Coord.best_target_by_hp_aux(new_list)
+        else
+          if p1 >? p2 then
+            let new_list = {p1, coords.head@snd} & coords.tail.tail
+            App.GG.Coord.best_target_by_hp_aux(new_list)
+          else
+            let new_list = {p2, coords.tail.head@snd} & coords.tail.tail
+            App.GG.Coord.best_target_by_hp_aux(new_list)
+    }
+  }
+
+
+  
+App.GG.Coord.next_closer(center: App.GG.Coord, target: App.GG.Coord): App.GG.Coord
+  let center_x = center@fst
+  let target_x = target@fst
+  let same_x = U32.eql(center_x, target_x)
+  if not(same_x) then
+    let center_x_higher = U32.gtn(center_x, target_x)
+    if center_x_higher then
+      {center_x - 1, center@snd}
+    else
+      {center_x + 1, center@snd}
+  else
+    let center_y = center@snd
+    let target_y = target@snd
+    let same_y = U32.eql(center_y, target_y)
+    if not(same_y) then
+      let center_y_higher = U32.gtn(center_y, target_y)
+      if center_y_higher then
+        {center@fst, center@snd - 1}
+      else
+        {center@fst, center@snd + 1}
+    else
+      target
+
+App.GG.Coord.projectile_best_target(start: App.GG.Coord, team: App.GG.Team, grid: App.GG.Grid): Maybe<App.GG.Coord>
+  let closest_enemy = App.GG.Coord.closest_enemy_in_front(start, team, grid)
+  without closest_enemy: none
+  let list = []
+  let same_column = App.GG.Coord.column(closest_enemy, grid)
+  for coord in same_column with list:
+    let y1 = start@snd
+    let y2 = coord@snd
+    let diff = if y1 >? y2 then y1 - y2 else y2 - y1
+    if diff >? 1 then
+      list
+    else
+      coord & list
+  App.GG.Coord.best_target_by_hp(list, grid)
+
+App.GG.Coord.projectile_chase(current: App.GG.Coord, target: App.GG.Coord): App.GG.Coord
+  let y1 = current@snd
+  let y2 = target@snd
+  if y1 =? y2 then
+    {current@fst + 1, current@snd}
+  else if y1 >? y2 then
+    {current@fst +1, current@snd - 1}
+    else
+      {current@fst + 1, current@snd +1}
+    
+
+App.GG.Coord.closest_enemy_in_front(center: App.GG.Coord, team: App.GG.Team, grid: App.GG.Grid): Maybe<App.GG.Coord>
+  let coords = App.GG.Coord.all_coords_past_center(center, team, grid)
+  let all_enemies = App.GG.Coord.all_enemies_in_coords(center, coords, team, grid)
+  without all_enemies: none
+  let closest_enemy = App.GG.Coord.closest_coord(center, all_enemies)
+  some(closest_enemy)
+
+
+App.GG.Coord.first_enemy_tile(coord: App.GG.Coord, team: App.GG.Team, grid: App.GG.Grid): Maybe<App.GG.Coord>
+  let front_coord = App.GG.Coord.front(coord, team)
+  let front_tile  = App.GG.Grid.get(front_coord, grid)
+  without front_tile: none
+  if App.GG.Team.eql(team, front_tile@owner) then
+    App.GG.Coord.first_enemy_tile(front_coord, team, grid)
+  else
+    some(front_coord)
+
+
+// returns all the coords in a coord's column, and all the columns ahead of it
+App.GG.Coord.self_and_front_columns(coord: App.GG.Coord, grid: App.GG.Grid): List<App.GG.Coord>
+  let tile = App.GG.Grid.get(coord, grid)
+  without tile: []
+  let team = tile@owner
+  App.GG.Coord.self_and_front_columns.go(coord, team, grid)
+
+App.GG.Coord.self_and_front_columns.go(coord: App.GG.Coord, team: App.GG.Team, grid: App.GG.Grid): List<App.GG.Coord>
+  let list = 
+    [{coord@fst, 0#32}, {coord@fst, 1#32}, {coord@fst, 2#32}]
+  let exists = true
+    for c in list with exists:
+      let tile = App.GG.Grid.get(c, grid)
+      without tile: false
+      exists
+  if exists then 
+    App.GG.Coord.self_and_front_columns.go(App.GG.Coord.front(coord, team), team, grid) ++ list
+  else
+    []
+