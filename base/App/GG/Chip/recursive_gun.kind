--- conflicted
+++ resolved
@@ -38,72 +38,12 @@
     without creature: App.GG.Effect.pass
     without frame: App.GG.Effect.pass
     App.GG.Effect {
-<<<<<<< HEAD
-      switch U64.eql(frame) {
-        0: 
-          App.GG.Effect {
-            App.GG.Effect.chip.waste
-            App.GG.Effect.animation.update(App.GG.Animation.attack)
-          }
-        8: 
-          App.GG.Effect {
-            get enemy_coord = App.GG.Effect.coord.first_enemy_in_front
-            App.GG.Effect.actions.reset
-            without enemy_coord: App.GG.Effect.pass
-            App.GG.Effect {
-              if casts =? 0 then
-                App.GG.Effect.pass
-              else 
-                App.GG.Effect.creature.modify(App.GG.Creature.add_chip(App.GG.Chip.recursive_gun_2(casts - 1, dmg * 2)))
-              let dmg = App.GG.Creature.dmg_with_attribute(creature, Nat.to_i32(dmg))
-              get dmg = App.GG.Effect.change_hp(0 - dmg, true, true, enemy_coord) 
-              return unit 
-            }
-        }
-      }default App.GG.Effect.pass
-    }
-  }
-
-App.GG.Chip.recursive_gun.bullet_position_x(current_frame: U64, max_frame: U64): I32
-  let tile_x = +32#32
-  let c = F64.to_i32(U64.to_f64(current_frame - 1))
-  let m = F64.to_i32(U64.to_f64(max_frame ))  
-  let x = ((c % m) * (tile_x / m)) - (tile_x / 2) 
-  x
-  
-
-App.GG.Chip.recursive_gun.Projectile.Effect: App.GG.Effect<Unit>
-  let max_frame = 8#64
-  App.GG.Effect {
-    App.GG.Effect.vbox.in_tile(App.GG.img.target_tile) // Adds image bound to tile
-    App.GG.Effect.frame.inc // Increases projectile frame by 1
-    get center = App.GG.Effect.coord.get_center
-    get projectile = App.GG.Effect.projectile.get
-    get frame = App.GG.Effect.frame.get
-    get is_enemy = App.GG.Effect.creature.is_enemy(center) // Checks if projectile is over an enemy
-    get has_hit  = App.GG.Effect.projectile.has_hit(center) // Checks if projectile has already hit that enemy
-    if is_enemy && not(has_hit) then
-      App.GG.Effect {
-        App.GG.Effect.projectile.add_hit(center) // Adds enemy to list of targets hit by projectile
-        App.GG.Effect.change_hp(-10, true, true, center) 
-        return unit
-      }
-    else
-      App.GG.Effect.pass
-    without frame: App.GG.Effect.pass
-    without projectile: App.GG.Effect.pass
-    let x = App.GG.Chip.recursive_gun.bullet_position_x(frame, max_frame)
-    App.GG.Effect {
-      App.GG.Effect.vbox.at_tile_with_variation(center, x, -5, App.GG.img.bullet)
-      if (frame % max_frame) =? 0 then // Each time it reaches max_frame
-=======
       App.GG.Effect.vbox.in_tile(App.GG.Chip.recursive_gun.img(frame))
       let animation = App.GG.Animation.attack
       let func = (coord: App.GG.Coord)
->>>>>>> e951bd69
         App.GG.Effect {
           let dmg = App.GG.Creature.dmg_with_attribute(creature, damage)
-          get dmg = App.GG.Effect.creature.change_hp_at(dmg, coord, true) 
+          get dmg = App.GG.Effect.damage(dmg, true, true, coord) 
           if casts =? 0 then
             App.GG.Effect.pass
           else 
