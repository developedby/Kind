type App.GG.Tile {
  new(
    // img: VoxBox
    projectiles: List<App.GG.Projectile>
    creature: Maybe<App.GG.Creature>
    owner: App.GG.Team
    statuses: App.GG.Tile.Statuses
  )
}

type App.GG.Tile.Statuses {
  new(
    stolen: Maybe<App.GG.Tile.Status>
    broken: Maybe<App.GG.Tile.Status>
    reserved: Maybe<App.GG.Tile.Status>
  )
}

App.GG.Tile.Statuses.pure: App.GG.Tile.Statuses
  App.GG.Tile.Statuses.new(none, none, none)

type App.GG.Tile.Status {
  stolen(duration: U64)
  broken(duration: U64)
  reserved(duration: U64, id: Nat)
}

App.GG.Tile.update_creature(
  update: App.GG.Creature -> App.GG.Creature, 
  tile: App.GG.Tile
): App.GG.Tile
  case tile@creature as creature{
    none: tile
    some: 
      let new_creature = update(creature.value)
      let new_tile = tile@creature <- some(new_creature)
      new_tile
  }

App.GG.Tile.original_owner(coord: App.GG.Coord): App.GG.Team
<<<<<<< HEAD
  let map_size = App.GG.Constants.grid_size
  if coord@fst <? map_size@fst/2 then
    App.GG.Team.blue
=======
  if coord@fst <? 4 then
    App.GG.Team.blue
  else if coord@fst <? 8 then 
    App.GG.Team.red
>>>>>>> 43ba2d2b
  else
    App.GG.Team.red


App.GG.Tile.original_owner.update(coord: App.GG.Coord, tile: App.GG.Tile): App.GG.Tile
  let new_team = App.GG.Tile.original_owner(coord)
  tile@owner <- new_team

App.GG.Tile.Status.del_from_nat(count: Nat, tile: App.GG.Tile): App.GG.Tile
  let statuses = tile@statuses
  let new_statuses = 
    switch Nat.eql(count) {
    0: statuses@stolen <- none
    1: statuses@broken <- none
    2: statuses@reserved <- none
  }default statuses
  tile@statuses <- new_statuses

App.GG.Tile.Status.add(status: App.GG.Tile.Status, tile: App.GG.Tile): App.GG.Tile
  let statuses = tile@statuses
  let new_statuses = 
    case status {
      stolen: statuses@stolen <- some(status)
      broken: statuses@broken <- some(status)
      reserved: statuses@reserved <- some(status)
    }
  tile@statuses <- new_statuses

App.GG.Tile.Status.get_from_nat(count: Nat, statuses: App.GG.Tile.Statuses): Maybe<Maybe<App.GG.Tile.Status>>
  switch Nat.eql(count) {
    0: some(statuses@stolen)
    1: some(statuses@broken)
    2: some(statuses@reserved)
  }default none

App.GG.Tile.Status.update_grid(coord: App.GG.Coord, game: App.GG.Game): App.GG.Game
  App.GG.Tile.Status.update_grid.go(0, coord, game)

App.GG.Tile.Status.update_grid.go(count: Nat, coord: App.GG.Coord, game: App.GG.Game): App.GG.Game
  let new_local = 
    Maybe {
      get tile = App.GG.Grid.get(coord, game@grid)
      let statuses = tile@statuses
      get status = App.GG.Tile.Status.get_from_nat(count, statuses)
      let new_local = 
        case status {
          none: game 
          some: 
            case status.value {
              stolen: App.GG.Tile.Status.update_stolen(status.value, coord, game)
              broken: App.GG.Tile.Status.update_broken(status.value, coord, game)
              reserved: App.GG.Tile.Status.update_reserved(status.value, coord, game)
            }default game
        }
      let new_local = App.GG.Tile.Status.update_grid.go(count +1, coord, new_local)
      return new_local
    } <> game
  new_local

//App.GG.Tile.Status.update(status: App.GG.Tile.Status, coord: App.GG.Coord, grid: App.GG.Grid): App.GG.Grid

App.GG.Tile.Status.update_stolen(status: App.GG.Tile.Status, coord: App.GG.Coord, game: App.GG.Game): App.GG.Game
  case status {
    stolen: 
      let grid = game@grid
      //log(U64.show(status.duration))
      if status.duration =? 0 then
        let can_rtrn = App.GG.Tile.can_be_returned(coord, grid)
        if can_rtrn then 
          let new_tile = App.GG.Tile.original_owner.update(coord)
          let new_grid = App.GG.Grid.update(coord, new_tile, grid)
          let new_tile = App.GG.Tile.Status.del_from_nat(0)
          let new_grid = App.GG.Grid.update(coord, new_tile, new_grid)
          let new_local = game@grid <- new_grid
          new_local
        else
          game
      else
        let new_tile = App.GG.Tile.Status.add(App.GG.Tile.Status.stolen(status.duration - 1))
        let new_grid = App.GG.Grid.update(coord, new_tile, grid)
        let new_local = game@grid <- new_grid 
        new_local
  }default game

App.GG.Tile.Status.update_broken(status: App.GG.Tile.Status, coord: App.GG.Coord, game: App.GG.Game): App.GG.Game
  let grid = game@grid
  case status {
    broken: 
      if status.duration =? 0 then
        let new_tile = App.GG.Tile.Status.del_from_nat(1)
        let new_grid = App.GG.Grid.update(coord, new_tile, grid)
        let new_local = game@grid <- new_grid
        new_local
      else
        let new_tile = App.GG.Tile.Status.add(App.GG.Tile.Status.broken(status.duration - 1))
        let new_grid = App.GG.Grid.update(coord, new_tile, grid)
        let new_local = game@grid <- new_grid
        new_local
  }default game
// New Status

App.GG.Tile.Status.update_reserved(status: App.GG.Tile.Status, coord: App.GG.Coord, game: App.GG.Game): App.GG.Game
  let grid = game@grid
  case status {
    reserved: 
      if status.duration =? 0 then
        let new_tile = App.GG.Tile.Status.del_from_nat(2)
        let new_grid = App.GG.Grid.update(coord, new_tile, grid)
        let new_local = game@grid <- new_grid
        new_local
      else
        let new_tile = App.GG.Tile.Status.add(App.GG.Tile.Status.reserved(status.duration - 1, status.id))
        let new_grid = App.GG.Grid.update(coord, new_tile, grid)
        let new_local = game@grid <- new_grid
        new_local
  }default game

App.GG.Tile.can_be_returned(coord: App.GG.Coord, grid: App.GG.Grid): Bool
  let coords = App.GG.Coord.self_and_front_columns(coord, grid)
  let tile = App.GG.Grid.get(coord, grid)
  without tile: false
  let team = tile@owner
  let can_return = true
  for c in coords with can_return:
    let creature = App.GG.Creature.get(c, grid)
    without creature: can_return
    if App.GG.Team.eql(tile@owner, creature@team) then 
      false
    else
      can_return
  can_return
<|MERGE_RESOLUTION|>--- conflicted
+++ resolved
@@ -1,181 +1,174 @@
-type App.GG.Tile {
-  new(
-    // img: VoxBox
-    projectiles: List<App.GG.Projectile>
-    creature: Maybe<App.GG.Creature>
-    owner: App.GG.Team
-    statuses: App.GG.Tile.Statuses
-  )
-}
-
-type App.GG.Tile.Statuses {
-  new(
-    stolen: Maybe<App.GG.Tile.Status>
-    broken: Maybe<App.GG.Tile.Status>
-    reserved: Maybe<App.GG.Tile.Status>
-  )
-}
-
-App.GG.Tile.Statuses.pure: App.GG.Tile.Statuses
-  App.GG.Tile.Statuses.new(none, none, none)
-
-type App.GG.Tile.Status {
-  stolen(duration: U64)
-  broken(duration: U64)
-  reserved(duration: U64, id: Nat)
-}
-
-App.GG.Tile.update_creature(
-  update: App.GG.Creature -> App.GG.Creature, 
-  tile: App.GG.Tile
-): App.GG.Tile
-  case tile@creature as creature{
-    none: tile
-    some: 
-      let new_creature = update(creature.value)
-      let new_tile = tile@creature <- some(new_creature)
-      new_tile
-  }
-
-App.GG.Tile.original_owner(coord: App.GG.Coord): App.GG.Team
-<<<<<<< HEAD
-  let map_size = App.GG.Constants.grid_size
-  if coord@fst <? map_size@fst/2 then
-    App.GG.Team.blue
-=======
-  if coord@fst <? 4 then
-    App.GG.Team.blue
-  else if coord@fst <? 8 then 
-    App.GG.Team.red
->>>>>>> 43ba2d2b
-  else
-    App.GG.Team.red
-
-
-App.GG.Tile.original_owner.update(coord: App.GG.Coord, tile: App.GG.Tile): App.GG.Tile
-  let new_team = App.GG.Tile.original_owner(coord)
-  tile@owner <- new_team
-
-App.GG.Tile.Status.del_from_nat(count: Nat, tile: App.GG.Tile): App.GG.Tile
-  let statuses = tile@statuses
-  let new_statuses = 
-    switch Nat.eql(count) {
-    0: statuses@stolen <- none
-    1: statuses@broken <- none
-    2: statuses@reserved <- none
-  }default statuses
-  tile@statuses <- new_statuses
-
-App.GG.Tile.Status.add(status: App.GG.Tile.Status, tile: App.GG.Tile): App.GG.Tile
-  let statuses = tile@statuses
-  let new_statuses = 
-    case status {
-      stolen: statuses@stolen <- some(status)
-      broken: statuses@broken <- some(status)
-      reserved: statuses@reserved <- some(status)
-    }
-  tile@statuses <- new_statuses
-
-App.GG.Tile.Status.get_from_nat(count: Nat, statuses: App.GG.Tile.Statuses): Maybe<Maybe<App.GG.Tile.Status>>
-  switch Nat.eql(count) {
-    0: some(statuses@stolen)
-    1: some(statuses@broken)
-    2: some(statuses@reserved)
-  }default none
-
-App.GG.Tile.Status.update_grid(coord: App.GG.Coord, game: App.GG.Game): App.GG.Game
-  App.GG.Tile.Status.update_grid.go(0, coord, game)
-
-App.GG.Tile.Status.update_grid.go(count: Nat, coord: App.GG.Coord, game: App.GG.Game): App.GG.Game
-  let new_local = 
-    Maybe {
-      get tile = App.GG.Grid.get(coord, game@grid)
-      let statuses = tile@statuses
-      get status = App.GG.Tile.Status.get_from_nat(count, statuses)
-      let new_local = 
-        case status {
-          none: game 
-          some: 
-            case status.value {
-              stolen: App.GG.Tile.Status.update_stolen(status.value, coord, game)
-              broken: App.GG.Tile.Status.update_broken(status.value, coord, game)
-              reserved: App.GG.Tile.Status.update_reserved(status.value, coord, game)
-            }default game
-        }
-      let new_local = App.GG.Tile.Status.update_grid.go(count +1, coord, new_local)
-      return new_local
-    } <> game
-  new_local
-
-//App.GG.Tile.Status.update(status: App.GG.Tile.Status, coord: App.GG.Coord, grid: App.GG.Grid): App.GG.Grid
-
-App.GG.Tile.Status.update_stolen(status: App.GG.Tile.Status, coord: App.GG.Coord, game: App.GG.Game): App.GG.Game
-  case status {
-    stolen: 
-      let grid = game@grid
-      //log(U64.show(status.duration))
-      if status.duration =? 0 then
-        let can_rtrn = App.GG.Tile.can_be_returned(coord, grid)
-        if can_rtrn then 
-          let new_tile = App.GG.Tile.original_owner.update(coord)
-          let new_grid = App.GG.Grid.update(coord, new_tile, grid)
-          let new_tile = App.GG.Tile.Status.del_from_nat(0)
-          let new_grid = App.GG.Grid.update(coord, new_tile, new_grid)
-          let new_local = game@grid <- new_grid
-          new_local
-        else
-          game
-      else
-        let new_tile = App.GG.Tile.Status.add(App.GG.Tile.Status.stolen(status.duration - 1))
-        let new_grid = App.GG.Grid.update(coord, new_tile, grid)
-        let new_local = game@grid <- new_grid 
-        new_local
-  }default game
-
-App.GG.Tile.Status.update_broken(status: App.GG.Tile.Status, coord: App.GG.Coord, game: App.GG.Game): App.GG.Game
-  let grid = game@grid
-  case status {
-    broken: 
-      if status.duration =? 0 then
-        let new_tile = App.GG.Tile.Status.del_from_nat(1)
-        let new_grid = App.GG.Grid.update(coord, new_tile, grid)
-        let new_local = game@grid <- new_grid
-        new_local
-      else
-        let new_tile = App.GG.Tile.Status.add(App.GG.Tile.Status.broken(status.duration - 1))
-        let new_grid = App.GG.Grid.update(coord, new_tile, grid)
-        let new_local = game@grid <- new_grid
-        new_local
-  }default game
-// New Status
-
-App.GG.Tile.Status.update_reserved(status: App.GG.Tile.Status, coord: App.GG.Coord, game: App.GG.Game): App.GG.Game
-  let grid = game@grid
-  case status {
-    reserved: 
-      if status.duration =? 0 then
-        let new_tile = App.GG.Tile.Status.del_from_nat(2)
-        let new_grid = App.GG.Grid.update(coord, new_tile, grid)
-        let new_local = game@grid <- new_grid
-        new_local
-      else
-        let new_tile = App.GG.Tile.Status.add(App.GG.Tile.Status.reserved(status.duration - 1, status.id))
-        let new_grid = App.GG.Grid.update(coord, new_tile, grid)
-        let new_local = game@grid <- new_grid
-        new_local
-  }default game
-
-App.GG.Tile.can_be_returned(coord: App.GG.Coord, grid: App.GG.Grid): Bool
-  let coords = App.GG.Coord.self_and_front_columns(coord, grid)
-  let tile = App.GG.Grid.get(coord, grid)
-  without tile: false
-  let team = tile@owner
-  let can_return = true
-  for c in coords with can_return:
-    let creature = App.GG.Creature.get(c, grid)
-    without creature: can_return
-    if App.GG.Team.eql(tile@owner, creature@team) then 
-      false
-    else
-      can_return
-  can_return
+type App.GG.Tile {
+  new(
+    // img: VoxBox
+    projectiles: List<App.GG.Projectile>
+    creature: Maybe<App.GG.Creature>
+    owner: App.GG.Team
+    statuses: App.GG.Tile.Statuses
+  )
+}
+
+type App.GG.Tile.Statuses {
+  new(
+    stolen: Maybe<App.GG.Tile.Status>
+    broken: Maybe<App.GG.Tile.Status>
+    reserved: Maybe<App.GG.Tile.Status>
+  )
+}
+
+App.GG.Tile.Statuses.pure: App.GG.Tile.Statuses
+  App.GG.Tile.Statuses.new(none, none, none)
+
+type App.GG.Tile.Status {
+  stolen(duration: U64)
+  broken(duration: U64)
+  reserved(duration: U64, id: Nat)
+}
+
+App.GG.Tile.update_creature(
+  update: App.GG.Creature -> App.GG.Creature, 
+  tile: App.GG.Tile
+): App.GG.Tile
+  case tile@creature as creature{
+    none: tile
+    some: 
+      let new_creature = update(creature.value)
+      let new_tile = tile@creature <- some(new_creature)
+      new_tile
+  }
+
+App.GG.Tile.original_owner(coord: App.GG.Coord): App.GG.Team
+  let map_size = App.GG.Constants.grid_size
+  if coord@fst <=? map_size@fst/2 then
+    App.GG.Team.blue
+  else
+    App.GG.Team.red
+
+
+App.GG.Tile.original_owner.update(coord: App.GG.Coord, tile: App.GG.Tile): App.GG.Tile
+  let new_team = App.GG.Tile.original_owner(coord)
+  tile@owner <- new_team
+
+App.GG.Tile.Status.del_from_nat(count: Nat, tile: App.GG.Tile): App.GG.Tile
+  let statuses = tile@statuses
+  let new_statuses = 
+    switch Nat.eql(count) {
+    0: statuses@stolen <- none
+    1: statuses@broken <- none
+    2: statuses@reserved <- none
+  }default statuses
+  tile@statuses <- new_statuses
+
+App.GG.Tile.Status.add(status: App.GG.Tile.Status, tile: App.GG.Tile): App.GG.Tile
+  let statuses = tile@statuses
+  let new_statuses = 
+    case status {
+      stolen: statuses@stolen <- some(status)
+      broken: statuses@broken <- some(status)
+      reserved: statuses@reserved <- some(status)
+    }
+  tile@statuses <- new_statuses
+
+App.GG.Tile.Status.get_from_nat(count: Nat, statuses: App.GG.Tile.Statuses): Maybe<Maybe<App.GG.Tile.Status>>
+  switch Nat.eql(count) {
+    0: some(statuses@stolen)
+    1: some(statuses@broken)
+    2: some(statuses@reserved)
+  }default none
+
+App.GG.Tile.Status.update_grid(coord: App.GG.Coord, game: App.GG.Game): App.GG.Game
+  App.GG.Tile.Status.update_grid.go(0, coord, game)
+
+App.GG.Tile.Status.update_grid.go(count: Nat, coord: App.GG.Coord, game: App.GG.Game): App.GG.Game
+  let new_local = 
+    Maybe {
+      get tile = App.GG.Grid.get(coord, game@grid)
+      let statuses = tile@statuses
+      get status = App.GG.Tile.Status.get_from_nat(count, statuses)
+      let new_local = 
+        case status {
+          none: game 
+          some: 
+            case status.value {
+              stolen: App.GG.Tile.Status.update_stolen(status.value, coord, game)
+              broken: App.GG.Tile.Status.update_broken(status.value, coord, game)
+              reserved: App.GG.Tile.Status.update_reserved(status.value, coord, game)
+            }default game
+        }
+      let new_local = App.GG.Tile.Status.update_grid.go(count +1, coord, new_local)
+      return new_local
+    } <> game
+  new_local
+
+//App.GG.Tile.Status.update(status: App.GG.Tile.Status, coord: App.GG.Coord, grid: App.GG.Grid): App.GG.Grid
+
+App.GG.Tile.Status.update_stolen(status: App.GG.Tile.Status, coord: App.GG.Coord, game: App.GG.Game): App.GG.Game
+  case status {
+    stolen: 
+      let grid = game@grid
+      //log(U64.show(status.duration))
+      if status.duration =? 0 then
+        let can_rtrn = App.GG.Tile.can_be_returned(coord, grid)
+        if can_rtrn then 
+          let new_tile = App.GG.Tile.original_owner.update(coord)
+          let new_grid = App.GG.Grid.update(coord, new_tile, grid)
+          let new_tile = App.GG.Tile.Status.del_from_nat(0)
+          let new_grid = App.GG.Grid.update(coord, new_tile, new_grid)
+          let new_local = game@grid <- new_grid
+          new_local
+        else
+          game
+      else
+        let new_tile = App.GG.Tile.Status.add(App.GG.Tile.Status.stolen(status.duration - 1))
+        let new_grid = App.GG.Grid.update(coord, new_tile, grid)
+        let new_local = game@grid <- new_grid 
+        new_local
+  }default game
+
+App.GG.Tile.Status.update_broken(status: App.GG.Tile.Status, coord: App.GG.Coord, game: App.GG.Game): App.GG.Game
+  let grid = game@grid
+  case status {
+    broken: 
+      if status.duration =? 0 then
+        let new_tile = App.GG.Tile.Status.del_from_nat(1)
+        let new_grid = App.GG.Grid.update(coord, new_tile, grid)
+        let new_local = game@grid <- new_grid
+        new_local
+      else
+        let new_tile = App.GG.Tile.Status.add(App.GG.Tile.Status.broken(status.duration - 1))
+        let new_grid = App.GG.Grid.update(coord, new_tile, grid)
+        let new_local = game@grid <- new_grid
+        new_local
+  }default game
+// New Status
+
+App.GG.Tile.Status.update_reserved(status: App.GG.Tile.Status, coord: App.GG.Coord, game: App.GG.Game): App.GG.Game
+  let grid = game@grid
+  case status {
+    reserved: 
+      if status.duration =? 0 then
+        let new_tile = App.GG.Tile.Status.del_from_nat(2)
+        let new_grid = App.GG.Grid.update(coord, new_tile, grid)
+        let new_local = game@grid <- new_grid
+        new_local
+      else
+        let new_tile = App.GG.Tile.Status.add(App.GG.Tile.Status.reserved(status.duration - 1, status.id))
+        let new_grid = App.GG.Grid.update(coord, new_tile, grid)
+        let new_local = game@grid <- new_grid
+        new_local
+  }default game
+
+App.GG.Tile.can_be_returned(coord: App.GG.Coord, grid: App.GG.Grid): Bool
+  let coords = App.GG.Coord.self_and_front_columns(coord, grid)
+  let tile = App.GG.Grid.get(coord, grid)
+  without tile: false
+  let team = tile@owner
+  let can_return = true
+  for c in coords with can_return:
+    let creature = App.GG.Creature.get(c, grid)
+    without creature: can_return
+    if App.GG.Team.eql(tile@owner, creature@team) then 
+      false
+    else
+      can_return
+  can_return