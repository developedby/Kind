--- conflicted
+++ resolved
@@ -1,8 +1,4 @@
-<<<<<<< HEAD
-Kind.Term.equal.go(a: Kind.Term, b: Kind.Term, defs: Kind.Defs, lv: Nat, seen: BitsSet): Kind.Check(Bool)
-=======
-Kind.Term.equal(a: Kind.Term, b: Kind.Term, defs: Kind.Defs, lv: Nat, seen: BitsSet): Kind.Check<Bool>
->>>>>>> c97421f4
+Kind.Term.equal.go(a: Kind.Term, b: Kind.Term, defs: Kind.Defs, lv: Nat, seen: BitsSet): Kind.Check<Bool>
   //let ah = Kind.Term.serialize(Kind.Term.reduce(a,Kind.Map.new!), lv, lv, Bits.o, Bits.e);
   //let bh = Kind.Term.serialize(Kind.Term.reduce(b,Kind.Map.new!), lv, lv, Bits.i, Bits.e);
   let ah = Kind.Term.serialize(Kind.Term.reduce(a,Kind.Map.new!), lv, false);
