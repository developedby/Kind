--- conflicted
+++ resolved
@@ -130,32 +130,6 @@
   )
 }
 
-<<<<<<< HEAD
-// An external call
-// TODO: remove this type (move these fields to inside Lit.Core.Command.ext_exec)
-type Lit.Core.Exec {
-  new(
-    user: Maybe<String>
-    sign: Maybe<String>
-    expr: Lit.Core.Term
-    otyp: String
-  )
-}
-
-// A paragraph in a Litereum page
-type Lit.Core.Command {
-  new_type(value: Lit.Core.Type)
-  new_func(value: Lit.Core.Func)
-  new_user(value: Lit.Core.User)
-  ext_exec(value: Lit.Core.Exec)
-}
-
-// A page of the Litereum book
-Lit.Core.Page: Type
-  List<Lit.Core.Command>
-
-=======
->>>>>>> 99b25787
 // A Lit.Core global entry
 type Lit.Core.Entry {
   type(value: Lit.Core.Type)
@@ -214,11 +188,7 @@
   type: Lit.Core.Type
   context: Map<Lit.Core.Type>
   world: Lit.Core.World
-<<<<<<< HEAD
-  calr: Maybe<String>
-=======
   caller: Maybe<String>
->>>>>>> 99b25787
 ): Bool
 //  log("- chk " | Lit.Lang.show.term(term,world) | " : " | Lit.Lang.show.type.short(type))
 //  log("- ctx " | String.join(", ", List.map!!((a) a@fst|":"|Lit.Lang.show.type.short(a@snd), Map.to_list!(ctx))))
@@ -254,12 +224,8 @@
           expr && cses
       } default false
     bind:
-<<<<<<< HEAD
-      let ownr = Lit.Core.World.check.owner(calr, term.name, world)
-=======
       // TODO: check access
       let ownr = Lit.Core.World.check.owner(caller, term.name, world)
->>>>>>> 99b25787
       use func = Lit.Core.World.get_func(term.name,world) abort false
       use otyp = Lit.Core.World.get_type(func.output_type,world) abort false
       let nofn = List.is_empty!(func.input_names) // should we allow binds with functions?
@@ -289,11 +255,7 @@
   types: List<String>
   context: Map<Lit.Core.Type>
   world: Lit.Core.World
-<<<<<<< HEAD
-  calr: Maybe<String>
-=======
   caller: Maybe<String>
->>>>>>> 99b25787
 ): Bool
   open world
   case terms types {
@@ -313,11 +275,7 @@
   name: String
   context: Map<Lit.Core.Type>
   world: Lit.Core.World
-<<<<<<< HEAD
-  calr: Maybe<String>
-=======
   caller: Maybe<String>
->>>>>>> 99b25787
 ): Bool
   case cases ctors {
     cons cons:
@@ -333,11 +291,7 @@
   } default false
 
 Lit.Core.World.check.owner(
-<<<<<<< HEAD
-  calr: Maybe<String>
-=======
   caller: Maybe<String>
->>>>>>> 99b25787
   name: String
   world: Lit.Core.World
 ): Bool
@@ -345,21 +299,6 @@
   case entry {
     none: false
     some: 
-<<<<<<< HEAD
-      case entry.value as func{
-        func: 
-          if Maybe.if!((calr) calr =? name, calr) then true
-          else
-            use f = func.value
-            case f.ownr {
-              nil: true
-              cons: 
-                case calr {
-                  none: false
-                  some: List.in!(String.eql(calr.value), f.ownr)
-                }
-            }
-=======
       case entry.value as func {
         bond: 
           use f = func.value
@@ -377,7 +316,6 @@
                   false
               }
           }
->>>>>>> 99b25787
       } default false
   }
 
@@ -476,43 +414,6 @@
   world: Lit.Core.World
 ): Maybe<Lit.Core.World>
   case page {
-<<<<<<< HEAD
-    nil: some(world)
-    cons: case Lit.Core.World.run.command(page.head, world) as new_world {
-      none: none
-      some: Lit.Core.World.run.page(page.tail, new_world.value)
-    }
-  }
-
-
-Lit.Core.World.run.command(
-  command: Lit.Core.Command
-  world: Lit.Core.World
-): Maybe<Lit.Core.World>
-  case command {
-    new_type:
-      // TODO: check something?
-      let type = command.value
-      case type {
-        adt: 
-          log("- new_type: " | type.name)
-          case world{type.name} as got_type {
-            none: some(world{type.name} <- Lit.Core.Entry.type(type))
-          } default log("error: type redefinition: " | type.name) none
-      }
-    new_func:
-      use func = command.value
-      log("- new_func: " | func.name | List.show!(Function.id!, func.ownr))
-      case world{func.name} as got {
-        none:
-          let new_world = world{func.name} <- Lit.Core.Entry.func(func)
-          let ctx = some({})
-          let ctx = for arg in List.zip!!(func.iarg, func.ityp): Maybe {
-            let {arg_name, arg_type} = arg
-            get ctx = ctx
-            get typ = Lit.Core.World.get_type(arg_type, world)
-            return ctx{arg_name} <- typ
-=======
     nil:
       some(world)
     cons:
@@ -543,48 +444,12 @@
               case world{type.name} as got_type {
                 none: some(world{type.name} <- Lit.Core.Entry.type(type))
               } default log("error: type redefinition: " | type.name) none
->>>>>>> 99b25787
           }
         bond:
           use func = statement.entry.value
           log("- new_func: " | func.name | List.show!(Function.id!, func.owners))
           case world{func.name} as got {
             none:
-<<<<<<< HEAD
-              log("error: func input type undefined: " | func.name) none
-            some:
-              let otyp = Lit.Core.World.get_type(func.otyp, world) abort log("error: func otyp not found: " | func.name) none
-              if Lit.Core.World.check.term(func.main, otyp, ctx.value, new_world, some(func.name)) then
-                let {ah, ok} = Lit.Core.World.validate(func.main, vld)
-                if ok then
-                  //log("here")
-                  some(new_world)
-                else
-                  //log("there")
-                  log("error: func invalid: " | func.name) none
-              else
-                log("error: func ill-typed: " | func.name) none
-          }
-      } default log("error: func redefinition: " | func.name) none
-    new_user:
-      use user = command.value
-      log("- new_user: " | user.name)
-      case world{user.name} as got {
-        none: some(world{user.name} <- Lit.Core.Entry.user(user))
-      } default log("error: user redefinition: " | user.name) none
-    ext_exec:
-      use exec = command.value
-      let otyp = Lit.Core.World.get_type(exec.otyp, world) abort log("error: exec otyp not found") none
-      case exec.user as user {
-        none: Lit.Core.World.run.exec(exec, world)
-        some:
-          case world{user.value} as got_entry {
-            some: case got_entry.value as entry {
-              user: Lit.Core.World.run.exec(exec, world)
-            } default log("error: exec user not a user") none
-          } default log("error: exec user undefined") none
-      }
-=======
               let new_world = world{func.name} <- Lit.Core.Entry.bond(func)
               let ctx = some({})
               let ctx = for arg in List.zip!!(func.input_names, func.input_types): Maybe {
@@ -625,7 +490,6 @@
         some(world)
       else
         log("error: exec failed in typecheck") none
->>>>>>> 99b25787
   }
 
 Lit.Core.World.run.exec(
@@ -643,10 +507,6 @@
 
 Lit.Core.World.run.term(
   term: Lit.Core.Term
-<<<<<<< HEAD
-  self: Maybe<String>
-=======
->>>>>>> 99b25787
   world: Lit.Core.World
   vars: Map<Lit.Core.Term>
 ): Pair<Lit.Core.Term, Lit.Core.World>
@@ -734,24 +594,11 @@
               let main_vars = main_vars{arg_name} <- arg_term
               {main_vars, world}
             let {main_vars, world} = state
-<<<<<<< HEAD
-            let {arg_name, arg_term} = arg
-            let {arg_term, world} = Lit.Core.World.run.term(arg_term, self, world, main_vars)
-            let main_vars = main_vars{arg_name} <- arg_term
-            {main_vars, world}
-          let {main_vars, world} = state
-          let {done, world} = Lit.Core.World.run.term(func.main, some(term.func), world, main_vars)
-          let vars = vars{term.name} <- done
-          Lit.Core.World.run.term(term.cont, self, world, vars)
-      } default {term,world}
-    }
-=======
             let {done, world} = Lit.Core.World.run.term(func.main, world, main_vars)
             let vars = vars{term.name} <- done
             Lit.Core.World.run.term(term.cont, world, vars)
         } default {term, world}
       }
->>>>>>> 99b25787
     bind:
       case world{term.name} as got {
       none:
@@ -768,10 +615,6 @@
 
 Lit.Core.World.run.terms(
   terms: List<Lit.Core.Term>
-<<<<<<< HEAD
-  self: Maybe<String>
-=======
->>>>>>> 99b25787
   world: Lit.Core.World
   vars: Map<Lit.Core.Term>
 ): Pair<List<Lit.Core.Term>, Lit.Core.World>
