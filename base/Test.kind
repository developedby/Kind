<<<<<<< HEAD
BOOL: Type
  (
    b(P: BOOL -> Type)
    (t: P(TRUE))
    (f: P(FALSE))
    P(b)
  )

TRUE: BOOL
  (P, t, f) t

FALSE: BOOL
  (P, t, f) f

NOT(x: BOOL): BOOL
  x((b) BOOL, FALSE, TRUE)

Test(x: BOOL): Equal(BOOL, NOT(NOT(x)), x)
  ELIM(
    (x) Equal(BOOL, NOT(NOT(x)), x),
    refl,
    refl,
    x,
  )
  
ELIM(P: BOOL -> Type, t: P(TRUE), f: P(FALSE), b: BOOL): P(b)
  b(
    (x) P(x),
    t, // P(true)
    f, // P(false)
  )
=======
Test: _
  let a = 
    <div class="container" another=String.to_upper("alo") style="display: flex; justify-content: center; border: 1px solid black" > 
      <p id="ddadad asda" class="asd" >"asd"</p> 
      <div class="main">"asd ad asd"</div> 
    </div>

  case a {
    node:
      list = Map.to_list!(a.style)
      List.show!(Pair.show!!(String.show, String.show), list)
  } default ""
>>>>>>> 32789b6b
<|MERGE_RESOLUTION|>--- conflicted
+++ resolved
@@ -1,39 +1,6 @@
-<<<<<<< HEAD
-BOOL: Type
-  (
-    b(P: BOOL -> Type)
-    (t: P(TRUE))
-    (f: P(FALSE))
-    P(b)
-  )
-
-TRUE: BOOL
-  (P, t, f) t
-
-FALSE: BOOL
-  (P, t, f) f
-
-NOT(x: BOOL): BOOL
-  x((b) BOOL, FALSE, TRUE)
-
-Test(x: BOOL): Equal(BOOL, NOT(NOT(x)), x)
-  ELIM(
-    (x) Equal(BOOL, NOT(NOT(x)), x),
-    refl,
-    refl,
-    x,
-  )
-  
-ELIM(P: BOOL -> Type, t: P(TRUE), f: P(FALSE), b: BOOL): P(b)
-  b(
-    (x) P(x),
-    t, // P(true)
-    f, // P(false)
-  )
-=======
 Test: _
   let a = 
-    <div class="container" another=String.to_upper("alo") style="display: flex; justify-content: center; border: 1px solid black" > 
+    <div class="container" another=String.to_upper("alo") > 
       <p id="ddadad asda" class="asd" >"asd"</p> 
       <div class="main">"asd ad asd"</div> 
     </div>
@@ -42,5 +9,4 @@
     node:
       list = Map.to_list!(a.style)
       List.show!(Pair.show!!(String.show, String.show), list)
-  } default ""
->>>>>>> 32789b6b
+  } default ""