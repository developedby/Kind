Test: _
<<<<<<< HEAD
  [0] ++ [1]
=======
  Either<String> {
    get a = bar([[2]])
    get b = foo(a)
    return b
  }

bar(ll: List<List<Nat>>): Either<String, List<Nat>>
  case ll {
    nil: Either.left!!("no lists")
    cons: Either.right!!(ll.head)
  }

foo(l: List<Nat>): Either<String, Nat>
  case l {
    nil: Either.left!!("empty list")
    cons: Either.right!!(l.head)
  } 
>>>>>>> dadd6238
<|MERGE_RESOLUTION|>--- conflicted
+++ resolved
@@ -1,22 +1,2 @@
 Test: _
-<<<<<<< HEAD
-  [0] ++ [1]
-=======
-  Either<String> {
-    get a = bar([[2]])
-    get b = foo(a)
-    return b
-  }
-
-bar(ll: List<List<Nat>>): Either<String, List<Nat>>
-  case ll {
-    nil: Either.left!!("no lists")
-    cons: Either.right!!(ll.head)
-  }
-
-foo(l: List<Nat>): Either<String, Nat>
-  case l {
-    nil: Either.left!!("empty list")
-    cons: Either.right!!(l.head)
-  } 
->>>>>>> dadd6238
+  "hello, world!"