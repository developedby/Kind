--- conflicted
+++ resolved
@@ -1,8 +1,3 @@
-<<<<<<< HEAD
-Test: Int
-  Int.mul(+123450000000, -10000000000)
-  
-=======
 Test: _
   // Web.Kaelin.Coord.show(Web.Kaelin.Coord.to_axial({144u, 136u}))
   let n1 = Bits.from_string("001101")
@@ -17,5 +12,4 @@
   let tail = Bits.shift_right(4, b)
   case tail {
     e: List.nil!
-  } default List.cons!(aux, asd(tail))
->>>>>>> e99acbde
+  } default List.cons!(aux, asd(tail))