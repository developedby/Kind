--- conflicted
+++ resolved
@@ -11,11 +11,7 @@
     case ent{
       background:
         let cy = U32.sub(cy, Web.Kaelin.Resources.hexagon_radius)
-<<<<<<< HEAD
-        VoxBox.Draw.image(cx, cy, 3u, ent.img, img)
-=======
         VoxBox.Draw.image(cx, cy, 0#32, ent.img, img)
->>>>>>> 472144fc
       char:
         let aux_y = U32.mul(Web.Kaelin.Resources.hexagon_radius, 2#32)
         let cy = U32.sub(cy, aux_y)
@@ -29,18 +25,10 @@
   map: Web.Kaelin.Map, 
   img: VoxBox
 ) : VoxBox
-<<<<<<< HEAD
   img
   // open coord
   // let {cx,cy} = Web.Kaelin.Coord.to_screen_xy(coord)
   // let cx = U32.add(U32.sub(cx, Web.Kaelin.Resources.hexagon_radius), 3u)
   // let str = String.concat(Int.show(coord.i), Int.show(coord.j))
   // VoxBox.Draw.text(str, PixelFont.small_black, Pos32.new(cx,cy,0u), img)
-  
-=======
-  open coord
-  let {cx,cy} = Web.Kaelin.Coord.to_screen_xy(coord)
-  let cx = U32.add(U32.sub(cx, Web.Kaelin.Resources.hexagon_radius), 3#32)
-  let str = String.concat(Int.show(coord.i), Int.show(coord.j))
-  VoxBox.Draw.text(str, PixelFont.small_black, Pos32.new(cx,cy,0#32), img)
->>>>>>> 472144fc
+  