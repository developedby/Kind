// draws the hexagon border
Web.Kaelin.Draw.hexagon_border(
  cx: U32,
  cy: U32,
  rad: U32,
  col: Col32,
<<<<<<< HEAD
  img: VoxBox,
) : VoxBox 
  let {cx,cy} = Web.Kaelin.Coord.to_screen_xy(coord)
=======
  img: Image3D,
) : Image3D 
>>>>>>> 98ae4c71
//   let draw_e = Bool.or(Bool.and(U32.eql(U32.mod(j,2u),0u),U32.eql(i,0u)),U32.eql(j,4u))
//   let draw_f = Bool.or(Bool.and(U32.eql(U32.mod(j,2u),1u),U32.eql(i,4u)),U32.eql(j,4u))
  let img = VoxBox.Draw.deresagon(cx,cy,0u,rad,col,true,true,true,true,true,true,img)
  img<|MERGE_RESOLUTION|>--- conflicted
+++ resolved
@@ -4,14 +4,8 @@
   cy: U32,
   rad: U32,
   col: Col32,
-<<<<<<< HEAD
   img: VoxBox,
 ) : VoxBox 
-  let {cx,cy} = Web.Kaelin.Coord.to_screen_xy(coord)
-=======
-  img: Image3D,
-) : Image3D 
->>>>>>> 98ae4c71
 //   let draw_e = Bool.or(Bool.and(U32.eql(U32.mod(j,2u),0u),U32.eql(i,0u)),U32.eql(j,4u))
 //   let draw_f = Bool.or(Bool.and(U32.eql(U32.mod(j,2u),1u),U32.eql(i,4u)),U32.eql(j,4u))
   let img = VoxBox.Draw.deresagon(cx,cy,0u,rad,col,true,true,true,true,true,true,img)
