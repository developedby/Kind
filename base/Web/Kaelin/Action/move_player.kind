--- conflicted
+++ resolved
@@ -10,11 +10,7 @@
           some: 
             let player = Web.Kaelin.Player.move_by(x, y, state.map, player.value)
             let players = state.players{player_addr} <- player
-<<<<<<< HEAD
-            Web.Kaelin.State.game(state.room, state.tick, players, state.cast_info state.map, state.env_info)
-=======
             Web.Kaelin.State.game(state.user, state.room, state.tick, players, state.cast_info state.map, state.env_info)
->>>>>>> a778f7f4
         }
   } default state
 //   case state {
