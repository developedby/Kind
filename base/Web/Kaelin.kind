--- conflicted
+++ resolved
@@ -89,17 +89,6 @@
             // draw hovered hex differently from movement hexes.
             // use mouse click to move
           "0x2":
-<<<<<<< HEAD
-            let coord = switch String.eql( String.slice(3, 4, event.data) ) {
-              "1": {+1#32, +0#32}
-              "2": {-1#32, +0#32}
-              "3": {+0#32, -1#32}
-              "4": {+0#32, +1#32}
-            } default {+0#32, +0#32}
-            
-            open coord
-            App.store!(Web.Kaelin.Action.move_player(event.addr, coord.fst, coord.snd, state))
-=======
             let {coord.fst, coord.snd} = switch String.eql( String.slice(3, 4, event.data) ) {
               "1": {+1, +0}
               "2": {-1, +0}
@@ -109,7 +98,6 @@
             // App.store<Web.Kaelin.State>(Web.Kaelin.Player.move(Web.Kaelin.Coord.new(+1,+0) state, event.addr))            
             App.store<Web.Kaelin.State>(Web.Kaelin.Player.move_by(coord.fst, coord.snd, state, event.addr))
 
->>>>>>> f2e3e84b
         } default App.pass
     } default App.pass
   //// The application
