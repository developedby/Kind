<<<<<<< HEAD
### Kind 1.0.89

- Add DOM formap
- Now you can pass props in DOM in camelCase. It will then transform it to kebab-case. Util for properties like stroke-width in svg tag.
=======
### Kind 1.0.91

- Forall now demands `->`
- Now you can assign types in lambda parameters as in
```
Test: _
  (x: Nat, y) x + y
```
>>>>>>> 0ebc1bb2

### Kind 1.0.85

- Optimize BBT.for

### Kind 1.0.81

- Add Scheme compilation options to CLI

### Kind 1.0.79

- Socket UDP primitives

    Check Example.udp.sender and Example.udp.receiver

### Kind 1.0.75

- New syntaxes
    
    - Use

        use x = obj
        rest

        // Equivalent to:

        let x = obj
        open x
        rest

    - Let abort
        
        let x = maybe abort k
        rest

        // Equivalent to:

        case maybe as x {
          none: k
          some: 
            let x = x.value
            rest
        }

        // Also works with 'use'

    - List comprehension

        [x * 10 for x in [1, 2, 3]]

        // Returns:

        [10, 20, 30]

    - Map for-in:

        for key:val in map with state:
          loop
        rest

        let state = for key:val in map:
          loop
        rest

    - Function composition:

        f . g

        // Equivalent to:

        Function.comp!!!(f, g)

### Kind 1.0.64

- Monadic block improvements

  - Now it accepts most outside notations (let, open, log, for, etc.)

  - When you use a "for" without a "with", it becomes a monadic loop:
    
      IO {
        for i from 0 to 10:
          IO.print(Nat.show(i))
        for i from 100 to 110:
          IO.print(Nat.show(i))
      }
      
### Kind 1.0.63

- Generic derivers: stringifier, parser, serializer, deserializer. Example:

    ```
    type MyType {
      foo(n: List<Nat>, s: String, m: MyType)
      bar
    } deriving (stringifier, parser, serializer, deserializer)

    Test: _
      IO {
        let val = MyType.foo([1,2,3], "Hello", MyType.bar)

        // Converts to string
        let str = Stringifier.run!(MyType.stringifier, val)
        IO.print("str: " | str)

        // Parses string to a value
        let val = Parser.run!(MyType.parser, str) <> MyType.bar

        // Serializes to bits
        let bts = Serializer.run!(MyType.serializer, val)
        IO.print("bts: " | Bits.show(bts))

        // Deserializes to a value
        let val = Deserializer.run!(MyType.deserializer, bts) <> MyType.bar

        // Converts to string again
        let str = Stringifier.run!(MyType.stringifier, val)
        IO.print("str: " | str)
      }
    ```
    
      
### Kind 1.0.51

- Inference on numeric literals and binary operators. Check `SYNTAX.md`.

- Many bugfixes
     
      
### Kind 1.0.46

- New syntax to create, get and set attributes of records

```
type Foo {
  new(x: Nat, y: Nat)
}

Test: _
  let foo = {1,2}       // same as `Foo.new(1,2)`
  let x   = foo@x       // same as `case foo { new: foo.x }`
  let bar = foo@y <- 80 // same as `case foo { new: Foo.new(80,foo.y) }`
  bar
```<|MERGE_RESOLUTION|>--- conflicted
+++ resolved
@@ -1,9 +1,3 @@
-<<<<<<< HEAD
-### Kind 1.0.89
-
-- Add DOM formap
-- Now you can pass props in DOM in camelCase. It will then transform it to kebab-case. Util for properties like stroke-width in svg tag.
-=======
 ### Kind 1.0.91
 
 - Forall now demands `->`
@@ -12,7 +6,6 @@
 Test: _
   (x: Nat, y) x + y
 ```
->>>>>>> 0ebc1bb2
 
 ### Kind 1.0.85
 
