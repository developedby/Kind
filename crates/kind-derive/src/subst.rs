use fxhash::FxHashMap;

use kind_span::Range;

use kind_tree::concrete::expr::{Binding, Case, CaseBinding, Destruct, Expr, ExprKind, SttmKind};
use kind_tree::concrete::pat::{Pat, PatIdent, PatKind};
use kind_tree::concrete::visitor::Visitor;
use kind_tree::symbol::{Ident, QualifiedIdent, Symbol};
use kind_tree::visit_vec;

pub struct Subst<'a> {
    pub context_vars: Vec<(Range, String)>,
    pub names: &'a FxHashMap<String, String>,
}

impl<'a> Visitor for Subst<'a> {
    fn visit_attr(&mut self, _: &mut kind_tree::concrete::Attribute) {}

    fn visit_ident(&mut self, ident: &mut Ident) {
        let name = ident.to_str();
        if self.context_vars.iter().all(|x| x.1 != name) {
            if let Some(res) = self.names.get(name) {
                ident.data = Symbol::new(res.clone())
            }
        }
    }

    fn visit_pat_ident(&mut self, ident: &mut PatIdent) {
        self.visit_ident(&mut ident.0)
    }

    fn visit_destruct(&mut self, destruct: &mut Destruct) {
        match destruct {
            Destruct::Destruct(range, ty, bindings, _) => {
                self.visit_qualified_ident(
                    &mut QualifiedIdent::add_segment(ty, "open").to_generated(),
                );
                self.visit_range(range);
                self.visit_qualified_ident(ty);
                for bind in bindings {
                    self.visit_case_binding(bind)
                }
            }
            Destruct::Ident(ident) => self.context_vars.push((ident.range, ident.to_string())),
        }
    }

    fn visit_sttm(&mut self, sttm: &mut kind_tree::concrete::expr::Sttm) {
        match &mut sttm.data {
            SttmKind::Ask(ident, val, next) => {
                self.visit_expr(val);
                let vars = self.context_vars.clone();
                self.visit_destruct(ident);
                self.visit_sttm(next);
                self.context_vars = vars;
            }
            SttmKind::Let(ident, val, next) => {
                self.visit_expr(val);
                let vars = self.context_vars.clone();
                self.visit_destruct(ident);
                self.visit_sttm(next);
                self.context_vars = vars;
            }
            SttmKind::Expr(expr, next) => {
                self.visit_expr(expr);
                self.visit_sttm(next);
            }
            SttmKind::Return(expr) => {
                self.visit_expr(expr);
            }
            SttmKind::RetExpr(expr) => {
                self.visit_expr(expr);
            }
        }
    }

    fn visit_pat(&mut self, pat: &mut Pat) {
        match &mut pat.data {
            PatKind::Var(ident) => self.visit_pat_ident(ident),
            PatKind::Str(_) => (),
<<<<<<< HEAD
            PatKind::U60(_) => (),
            PatKind::U120(_) => (),
            PatKind::F60(_) => (),
=======
            PatKind::Num(_) => (),
            PatKind::Char(_) => (),
>>>>>>> 83165376
            PatKind::Hole => (),
            PatKind::List(ls) => {
                for pat in ls {
                    self.visit_pat(pat)
                }
            }
            PatKind::Pair(fst, snd) => {
                self.visit_pat(fst);
                self.visit_pat(snd);
            }
            PatKind::App(t, ls) => {
                self.visit_qualified_ident(t);
                for pat in ls {
                    self.visit_pat(pat)
                }
            }
        }
    }

    fn visit_case_binding(&mut self, case_binding: &mut CaseBinding) {
        match case_binding {
            CaseBinding::Field(ident) | CaseBinding::Renamed(_, ident) => {
                self.context_vars.push((ident.range, ident.to_string()))
            }
        }
    }

    fn visit_case(&mut self, case: &mut Case) {
        let vars = self.context_vars.clone();
        for binding in &mut case.bindings {
            self.visit_case_binding(binding);
        }
        self.visit_expr(&mut case.value);
        self.context_vars = vars;
    }

    fn visit_match(&mut self, matcher: &mut kind_tree::concrete::expr::Match) {
        self.visit_expr(&mut matcher.scrutinizer);
        for case in &mut matcher.cases {
            self.visit_case(case);
        }
        match &mut matcher.motive {
            Some(x) => self.visit_expr(x),
            None => (),
        }
    }

    fn visit_binding(&mut self, binding: &mut Binding) {
        match binding {
            Binding::Positional(e) => self.visit_expr(e),
            Binding::Named(_, _, e) => self.visit_expr(e),
        }
    }

    fn visit_expr(&mut self, expr: &mut Expr) {
        match &mut expr.data {
            ExprKind::Var { name } => self.visit_ident(name),
            ExprKind::Constr { name, args } => {
                self.visit_qualified_ident(name);
                visit_vec!(args.iter_mut(), arg => self.visit_binding(arg));
            }
            ExprKind::All {
                param: None,
                typ,
                body,
                ..
            } => {
                self.visit_expr(typ);
                self.visit_expr(body);
            }
            ExprKind::All {
                param: Some(ident),
                typ,
                body,
                ..
            } => {
                self.visit_expr(typ);
                self.context_vars.push((ident.range, ident.to_string()));
                self.visit_expr(body);
                self.context_vars.pop();
            }
            ExprKind::Lambda {
                param, typ, body, ..
            } => {
                match typ {
                    Some(x) => self.visit_expr(x),
                    None => (),
                }
                self.context_vars.push((param.range, param.to_string()));
                self.visit_expr(body);
                self.context_vars.pop();
            }
            ExprKind::App { fun, args } => {
                self.visit_expr(fun);
                visit_vec!(args.iter_mut(), arg => self.visit_expr(&mut arg.data));
            }
            ExprKind::Ann { val, typ } => {
                self.visit_expr(val);
                self.visit_expr(typ);
            }
            ExprKind::Lit { lit } => self.visit_literal(lit),
            ExprKind::Binary { op: _, fst, snd } => {
                self.visit_expr(fst);
                self.visit_expr(snd);
            }
            ExprKind::Let { name, val, next } => {
                self.visit_expr(val);
                let vars = self.context_vars.clone();
                self.visit_destruct(name);
                self.visit_expr(next);
                self.context_vars = vars;
            }
            ExprKind::Sigma {
                param: None,
                fst,
                snd,
            } => {
                self.visit_qualified_ident(&mut QualifiedIdent::new_static(
                    "Sigma", None, expr.range,
                ));
                self.visit_expr(fst);
                self.visit_expr(snd);
            }
            ExprKind::Sigma {
                param: Some(ident),
                fst,
                snd,
            } => {
                self.visit_qualified_ident(&mut QualifiedIdent::new_static(
                    "Sigma", None, expr.range,
                ));
                self.visit_expr(fst);
                self.context_vars.push((ident.range, ident.to_string()));
                self.visit_expr(snd);
                self.context_vars.pop();
            }
            ExprKind::Match(matcher) => {
                self.visit_qualified_ident(&mut matcher.typ.add_segment("match"));
                self.visit_match(matcher)
            }
            ExprKind::Subst(subst) => {
                self.visit_ident(&mut subst.name);

                if let Some(pos) = self
                    .context_vars
                    .iter()
                    .position(|x| x.1 == subst.name.to_string())
                {
                    subst.indx = pos;
                }

                self.visit_expr(&mut subst.expr)
            }
            ExprKind::Hole => {}
            ExprKind::Do { typ, sttm } => {
                self.visit_qualified_ident(&mut typ.add_segment("pure").to_generated());
                self.visit_qualified_ident(&mut typ.add_segment("bind").to_generated());
                self.visit_sttm(sttm)
            }
            ExprKind::If { cond, then_, else_ } => {
                self.visit_qualified_ident(&mut QualifiedIdent::new_sugared(
                    "Bool", "if", expr.range,
                ));
                self.visit_expr(cond);
                self.visit_expr(then_);
                self.visit_expr(else_);
            }
            ExprKind::Pair { fst, snd } => {
                self.visit_qualified_ident(&mut QualifiedIdent::new_sugared(
                    "Pair", "new", expr.range,
                ));
                self.visit_expr(fst);
                self.visit_expr(snd);
            }
            ExprKind::List { args } => {
                self.visit_qualified_ident(&mut QualifiedIdent::new_sugared(
                    "List", "nil", expr.range,
                ));
                self.visit_qualified_ident(&mut QualifiedIdent::new_sugared(
                    "List", "cons", expr.range,
                ));
                visit_vec!(args.iter_mut(), arg => self.visit_expr(arg));
            }
        }
    }
}

pub fn substitute_in_expr(expr: &mut Expr, names: &FxHashMap<String, String>) {
    let mut session = Subst {
        context_vars: Default::default(),
        names,
    };
    session.visit_expr(expr)
}<|MERGE_RESOLUTION|>--- conflicted
+++ resolved
@@ -78,14 +78,10 @@
         match &mut pat.data {
             PatKind::Var(ident) => self.visit_pat_ident(ident),
             PatKind::Str(_) => (),
-<<<<<<< HEAD
             PatKind::U60(_) => (),
             PatKind::U120(_) => (),
             PatKind::F60(_) => (),
-=======
-            PatKind::Num(_) => (),
             PatKind::Char(_) => (),
->>>>>>> 83165376
             PatKind::Hole => (),
             PatKind::List(ls) => {
                 for pat in ls {
