--- conflicted
+++ resolved
@@ -104,19 +104,12 @@
 
         let mut entrypoints = Vec::new();
 
-<<<<<<< HEAD
-        if let Some(entr) = book.entrs.get("Main") {
-            let id = self.get_edge_or_create(&entr.name);
-            self.set_relevance(id, Relevance::Relevant, entr.name.range);
-            entrypoints.push(id);
-=======
         for name in named_entrypoints {
             if let Some(entr) = book.entrs.get(&name) {
                 let id = self.get_edge_or_create(&entr.name);
                 self.set_relevance(id, Relevance::Relevant, entr.name.range);
                 entrypoints.push(id);
             }
->>>>>>> bd26cf3c
         }
 
         // Kdl specific things.
@@ -155,11 +148,7 @@
         while !queue.is_empty() {
             let (fst, relev) = queue.pop().unwrap();
 
-<<<<<<< HEAD
-            if visited.contains(&fst) {
-=======
             if visited.contains(fst) {
->>>>>>> bd26cf3c
                 continue;
             }
 
@@ -175,15 +164,6 @@
                 }
             }
 
-<<<<<<< HEAD
-            let entry = vals.get(&edge.name).cloned().unwrap();
-
-            new_book
-                .names
-                .insert(entry.name.to_string(), new_book.entrs.len());
-
-            new_book.entrs.insert(entry.name.to_string(), entry);
-=======
             let entry = vals.remove(&edge.name).unwrap();
 
             new_book
@@ -193,7 +173,6 @@
             new_book
                 .entrs
                 .insert(entry.name.to_str().to_string(), entry);
->>>>>>> bd26cf3c
 
             for (to, relevs) in &edge.connections {
                 for (_, relev) in relevs.iter() {
@@ -528,13 +507,8 @@
                 let right = self.erase_expr(ambient, edge, right);
                 untyped::Expr::binary(expr.range, *op, left, right)
             }
-<<<<<<< HEAD
             Typ | NumTypeU60 { .. } | NumTypeF60 { .. } | Hole { .. } | Hlp(_) | Err => {
-                if ambient != Ambient::Irrelevant && ambient != Ambient::Irrelevant {
-=======
-            Typ | NumType { typ: _ } | Hole { num: _ } | Hlp(_) | Err => {
                 if ambient != Ambient::Irrelevant {
->>>>>>> bd26cf3c
                     self.set_relevance(edge, Relevance::Irrelevant, expr.range);
                 }
                 untyped::Expr::err(expr.range)
