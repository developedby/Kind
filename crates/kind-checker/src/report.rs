//! Transforms a answer from the type checker in
//! a Expr of the kind-tree package.

use kind_span::{EncodedRange, Range};
use kind_tree::backend::Term;
use kind_tree::symbol::{Ident, QualifiedIdent};
use kind_tree::{desugared, Operator};

use crate::errors::TypeError;
use desugared::Expr;

type Entry = (String, Box<Expr>, Vec<Box<Expr>>);

#[derive(Debug)]
pub struct Context(pub Vec<Entry>);

macro_rules! match_opt {
    ($expr:expr, $pat:pat => $end:expr) => {{
        match $expr {
            $pat => Ok($end),
            _ => Err("Error while matching opt".to_string()),
        }
    }};
}

fn parse_orig(term: &Term) -> Result<Range, String> {
    match_opt!(term, Term::U6O { numb } => EncodedRange(*numb).to_range())
}

fn parse_num(term: &Term) -> Result<u64, String> {
    match_opt!(term, Term::U6O { numb } => *numb)
}

fn parse_op(term: &Term) -> Result<Operator, String> {
    match term {
        Term::Ctr { name, args: _ } => match name.as_str() {
            "Kind.Operator.add" => Ok(Operator::Add),
            "Kind.Operator.sub" => Ok(Operator::Sub),
            "Kind.Operator.mul" => Ok(Operator::Mul),
            "Kind.Operator.div" => Ok(Operator::Div),
            "Kind.Operator.mod" => Ok(Operator::Mod),
            "Kind.Operator.and" => Ok(Operator::And),
            "Kind.Operator.or" => Ok(Operator::Or),
            "Kind.Operator.xor" => Ok(Operator::Xor),
            "Kind.Operator.shl" => Ok(Operator::Shl),
            "Kind.Operator.shr" => Ok(Operator::Shr),
            "Kind.Operator.ltn" => Ok(Operator::Ltn),
            "Kind.Operator.lte" => Ok(Operator::Lte),
            "Kind.Operator.eql" => Ok(Operator::Eql),
            "Kind.Operator.gte" => Ok(Operator::Gte),
            "Kind.Operator.gtn" => Ok(Operator::Gtn),
            "Kind.Operator.neq" => Ok(Operator::Neq),
            _ => Err("Cannot recognized operator".to_string()),
        },
        _ => Err("Error parsing operator".to_string()),
    }
}

fn parse_name(term: &Term) -> Result<String, String> {
    match term {
        Term::U6O { numb } => Ok(Ident::decode(*numb)),
        Term::Ctr { name, args: _ } => Ok(name.to_string()),
        _ => Err("Error while matching ident".to_string()),
    }
}

fn parse_qualified(term: &Term) -> Result<QualifiedIdent, String> {
    match term {
        Term::U6O { numb } => Ok(QualifiedIdent::new_static(
            &Ident::decode(*numb),
            None,
            Range::ghost_range(),
        )),
        Term::Ctr { name, args: _ } => Ok(QualifiedIdent::new_static(
            &name[..name.len() - 1],
            None,
            Range::ghost_range(),
        )),
        _ => Err("Error while matching qualified".to_string()),
    }
}

fn parse_expr(term: &Term) -> Result<Box<desugared::Expr>, String> {
    parse_all_expr(Default::default(), term)
}

fn parse_all_expr(
    names: im_rc::HashMap<String, String>,
    term: &Term,
) -> Result<Box<desugared::Expr>, String> {
    match term {
        Term::Ctr { name, args } => match name.as_str() {
            "Kind.Term.Quoted.all" => Ok(Expr::all(
                parse_orig(&args[0])?,
                Ident::generate(&parse_name(&args[1])?),
                parse_all_expr(names.clone(), &args[2])?,
                parse_all_expr(names, &args[3])?,
                false, // TODO: Fix
            )),
            "Kind.Term.Quoted.lam" => Ok(Expr::lambda(
                parse_orig(&args[0])?,
                Ident::generate(&parse_name(&args[1])?),
                parse_all_expr(names, &args[2])?,
                false, // TODO: Fix
            )),
            "Kind.Term.Quoted.let" => Ok(Expr::let_(
                parse_orig(&args[0])?,
                Ident::generate(&parse_name(&args[1])?),
                parse_all_expr(names.clone(), &args[2])?,
                parse_all_expr(names, &args[3])?,
            )),
            "Kind.Term.Quoted.typ" => Ok(Expr::typ(parse_orig(&args[0])?)),
            "Kind.Term.Quoted.var" => Ok(Expr::var(Ident::new(
                parse_name(&args[1])?,
                parse_orig(&args[0])?,
            ))),
            "Kind.Term.Quoted.hol" => Ok(Expr::hole(parse_orig(&args[0])?, parse_num(&args[1])?)),
            "Kind.Term.Quoted.ann" => Ok(Expr::ann(
                parse_orig(&args[0])?,
                parse_all_expr(names.clone(), &args[1])?,
                parse_all_expr(names, &args[2])?,
            )),
            "Kind.Term.Quoted.sub" => Ok(Expr::sub(
                parse_orig(&args[0])?,
                Ident::generate(&parse_name(&args[1])?),
                parse_num(&args[2])? as usize,
                parse_num(&args[3])? as usize,
                parse_all_expr(names, &args[4])?,
            )),
            "Kind.Term.Quoted.app" => Ok(Expr::app(
                parse_orig(&args[0])?,
                parse_all_expr(names.clone(), &args[1])?,
                vec![desugared::AppBinding {
                    data: parse_all_expr(names, &args[2])?,
                    erased: false,
                }],
            )),
            "Kind.Term.Quoted.ctr" => {
                let name = parse_qualified(&args[0])?;
                let orig = parse_orig(&args[1])?;
                let mut res = Vec::new();
                for arg in parse_list(&args[2])? {
                    res.push(parse_all_expr(names.clone(), &arg)?);
                }
                Ok(Expr::ctr(orig, name, res))
            }
            "Kind.Term.Quoted.fun" => Ok(Expr::fun(
                parse_orig(&args[1])?,
                parse_qualified(&args[0])?,
                {
                    let mut res = Vec::new();
                    for arg in parse_list(&args[2])? {
                        res.push(parse_all_expr(names.clone(), &arg)?);
                    }
                    res
                },
            )),
<<<<<<< HEAD
            "Kind.Quoted.hlp" => Ok(Expr::hlp(parse_orig(&args[0])?, Ident::generate("?"))),
            "Kind.Quoted.u60" => Ok(Expr::type_u60(parse_orig(&args[0])?)),
            // TODO: Change quoting to support floats
            "Kind.Quoted.num" => Ok(Expr::num_u60(parse_orig(&args[0])?, parse_num(&args[1])?)),
            "Kind.Quoted.op2" => Ok(Expr::binary(
=======
            "Kind.Term.Quoted.hlp" => Ok(Expr::hlp(parse_orig(&args[0])?, Ident::generate("?"))),
            "Kind.Term.Quoted.u60" => Ok(Expr::u60(parse_orig(&args[0])?)),
            "Kind.Term.Quoted.num" => Ok(Expr::num60(parse_orig(&args[0])?, parse_num(&args[1])?)), // TODO: do something about u120?
            "Kind.Term.Quoted.op2" => Ok(Expr::binary(
>>>>>>> bd26cf3c
                parse_orig(&args[0])?,
                parse_op(&args[1])?,
                parse_all_expr(names.clone(), &args[2])?,
                parse_all_expr(names, &args[3])?,
            )),
            tag => Err(format!(
                "Unexpected tag on transforming quoted term {:?}",
                tag
            )),
        },
        _ => Err("Unexpected term on transforming quoted term".to_string()),
    }
}

fn parse_list(term: &Term) -> Result<Vec<Box<Term>>, String> {
    let mut vec = Vec::new();
    let mut cur = term;
    loop {
        match cur {
            Term::Ctr { name, args } => {
                if name == "List.nil" {
                    break;
                } else if name == "List.cons" {
                    vec.push(args[0].clone());
                    cur = &args[1];
                } else {
                    return Err(format!("Unexpected constructor on list '{:?}'", name));
                }
            }
            _ => return Err("Unexpected value on list".to_string()),
        }
    }
    Ok(vec)
}

/// Transforms a HVM quoted entry into a easy to manipulate structure.
pub fn transform_entry(term: &Term) -> Result<Entry, String> {
    match term {
        Term::Ctr { name, args } if name == "Pair.new" => {
            let fst = parse_name(&args[0])?;
            match &*args[1] {
                Term::Ctr { name, args } if name == "Pair.new" => {
                    let snd = parse_expr(&args[0])?;
                    let trd = parse_list(&args[1])?;
                    let trd = trd.iter().flat_map(|x| parse_expr(x)).collect();
                    Ok((fst, snd, trd))
                }
                _ => Err("Unexpected value on entry second pair".to_string()),
            }
        }
        _ => Err("Unexpected value on entry first pair".to_string()),
    }
}

fn parse_type_error(expr: &Term) -> Result<TypeError, String> {
    match expr {
        Term::Ctr { name, args } => {
            if args.len() < 2 {
                return Err("Invalid argument length for constructor".to_string());
            }
            let ls = parse_list(&args[0])?;
            let entries = ls.iter().flat_map(|x| transform_entry(x));
            let ctx = Context(entries.collect());
            let orig = match_opt!(*args[1], Term::U6O { numb } => EncodedRange(numb).to_range())?;
            match name.as_str() {
                "Kind.Error.Quoted.unbound_variable" => Ok(TypeError::UnboundVariable(ctx, orig)),
                "Kind.Error.Quoted.cant_infer_hole" => Ok(TypeError::CantInferHole(ctx, orig)),
                "Kind.Error.Quoted.cant_infer_lambda" => Ok(TypeError::CantInferLambda(ctx, orig)),
                "Kind.Error.Quoted.invalid_call" => Ok(TypeError::InvalidCall(ctx, orig)),
                "Kind.Error.Quoted.impossible_case" => Ok(TypeError::ImpossibleCase(
                    ctx,
                    orig,
                    parse_all_expr(im_rc::HashMap::new(), &args[2])?,
                    parse_all_expr(im_rc::HashMap::new(), &args[3])?,
                )),
                "Kind.Error.Quoted.inspection" => Ok(TypeError::Inspection(
                    ctx,
                    orig,
                    parse_all_expr(im_rc::HashMap::new(), &args[2])?,
                )),
                "Kind.Error.Quoted.too_many_arguments" => {
                    Ok(TypeError::TooManyArguments(ctx, orig))
                }
                "Kind.Error.Quoted.type_mismatch" => Ok(TypeError::TypeMismatch(
                    ctx,
                    orig,
                    parse_all_expr(im_rc::HashMap::new(), &args[2])?,
                    parse_all_expr(im_rc::HashMap::new(), &args[3])?,
                )),
                _ => Err("Unexpected tag on quoted value".to_string()),
            }
        }
        _ => Err("Unexpected value on quoted value".to_string()),
    }
}

pub(crate) fn parse_report(expr: &Term) -> Result<Vec<TypeError>, String> {
    let args = parse_list(expr)?;
    let mut errs = Vec::new();

    for arg in args {
        errs.push(parse_type_error(&arg)?);
    }

    Ok(errs)
}<|MERGE_RESOLUTION|>--- conflicted
+++ resolved
@@ -155,18 +155,11 @@
                     res
                 },
             )),
-<<<<<<< HEAD
-            "Kind.Quoted.hlp" => Ok(Expr::hlp(parse_orig(&args[0])?, Ident::generate("?"))),
-            "Kind.Quoted.u60" => Ok(Expr::type_u60(parse_orig(&args[0])?)),
+            "Kind.Term.Quoted.hlp" => Ok(Expr::hlp(parse_orig(&args[0])?, Ident::generate("?"))),
+            "Kind.Term.Quoted.u60" => Ok(Expr::type_u60(parse_orig(&args[0])?)),
+            "Kind.Term.Quoted.num" => Ok(Expr::num_u60(parse_orig(&args[0])?, parse_num(&args[1])?)),
             // TODO: Change quoting to support floats
-            "Kind.Quoted.num" => Ok(Expr::num_u60(parse_orig(&args[0])?, parse_num(&args[1])?)),
-            "Kind.Quoted.op2" => Ok(Expr::binary(
-=======
-            "Kind.Term.Quoted.hlp" => Ok(Expr::hlp(parse_orig(&args[0])?, Ident::generate("?"))),
-            "Kind.Term.Quoted.u60" => Ok(Expr::u60(parse_orig(&args[0])?)),
-            "Kind.Term.Quoted.num" => Ok(Expr::num60(parse_orig(&args[0])?, parse_num(&args[1])?)), // TODO: do something about u120?
             "Kind.Term.Quoted.op2" => Ok(Expr::binary(
->>>>>>> bd26cf3c
                 parse_orig(&args[0])?,
                 parse_op(&args[1])?,
                 parse_all_expr(names.clone(), &args[2])?,
