--- conflicted
+++ resolved
@@ -8,12 +8,8 @@
 # See more keys and their definitions at https://doc.rust-lang.org/cargo/reference/manifest.html
 
 [dependencies]
-<<<<<<< HEAD
 hvm = "1.0.3"
 
 kind-span = { path = "../kind-span", version = "0.1.1" }
-=======
-kind-span = { path = "../kind-span", version = "0.1.0" }
->>>>>>> df3c24f6
 linked-hash-map = "0.5.6"
 fxhash = "0.2.1"